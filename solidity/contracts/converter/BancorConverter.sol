pragma solidity 0.4.26;
import './interfaces/IBancorConverter.sol';
import './interfaces/IBancorConverterUpgrader.sol';
import './interfaces/IBancorFormula.sol';
import '../IBancorNetwork.sol';
import '../ContractIds.sol';
import '../FeatureIds.sol';
import '../utility/Managed.sol';
import '../utility/Utils.sol';
import '../utility/SafeMath.sol';
import '../utility/interfaces/IContractRegistry.sol';
import '../utility/interfaces/IContractFeatures.sol';
import '../utility/interfaces/IAddressList.sol';
import '../token/SmartTokenController.sol';
import '../token/interfaces/ISmartToken.sol';
import '../token/interfaces/INonStandardERC20.sol';
import '../token/interfaces/IEtherToken.sol';
import '../bancorx/interfaces/IBancorX.sol';

/**
  * @dev Bancor Converter
  * 
  * The Bancor converter allows for conversions between a Smart Token and other ERC20 tokens and between different ERC20 tokens and themselves. 
  * 
  * The ERC20 reserve balance can be virtual, meaning that conversions between reserve tokens are based on the virtual balance instead of relying on the actual reserve balance.
  * 
  * This mechanism opens the possibility to create different financial tools (for example, lower slippage in conversions).
  * 
  * The converter is upgradable (just like any SmartTokenController) and all upgrades are opt-in. 
  * 
  * WARNING: It is NOT RECOMMENDED to use the converter with Smart Tokens that have less than 8 decimal digits or with very small numbers because of precision loss 
  * 
  * Open issues:
  * - Front-running attacks are currently mitigated by the following mechanisms:
  *     - minimum return argument for each conversion provides a way to define a minimum/maximum price for the transaction
  *     - gas price limit prevents users from having control over the order of execution
  *     - gas price limit check can be skipped if the transaction comes from a trusted, whitelisted signer
  * 
  * Other potential solutions might include a commit/reveal based schemes
  * - Possibly add getters for the reserve fields so that the client won't need to rely on the order in the struct
*/
contract BancorConverter is IBancorConverter, SmartTokenController, Managed, ContractIds, FeatureIds {
    using SafeMath for uint256;

    uint32 private constant RATIO_RESOLUTION = 1000000;
    uint64 private constant CONVERSION_FEE_RESOLUTION = 1000000;

    struct Reserve {
        uint256 virtualBalance;         // reserve virtual balance
        uint32 ratio;                   // reserve ratio, represented in ppm, 1-1000000
        bool isVirtualBalanceEnabled;   // true if virtual balance is enabled, false if not
        bool isSaleEnabled;             // is sale of the reserve token enabled, can be set by the owner
        bool isSet;                     // used to tell if the mapping element is defined
    }

    /**
      * @dev version number
    */
    uint16 public version = 20;
    string public converterType = 'bancor';

    bool public allowRegistryUpdate = true;             // allows the owner to prevent/allow the registry to be updated
    IContractRegistry public prevRegistry;              // address of previous registry as security mechanism
    IContractRegistry public registry;                  // contract registry contract
    IWhitelist public conversionWhitelist;              // whitelist contract with list of addresses that are allowed to use the converter
    IERC20Token[] public reserveTokens;                 // ERC20 standard token addresses (prior version 17, use 'connectorTokens' instead)
    mapping (address => Reserve) public reserves;       // reserve token addresses -> reserve data (prior version 17, use 'connectors' instead)
    uint32 private totalReserveRatio = 0;               // used to efficiently prevent increasing the total reserve ratio above 100%
    uint32 public maxConversionFee = 0;                 // maximum conversion fee for the lifetime of the contract,
                                                        // represented in ppm, 0...1000000 (0 = no fee, 100 = 0.01%, 1000000 = 100%)
    uint32 public conversionFee = 0;                    // current conversion fee, represented in ppm, 0...maxConversionFee
    bool public conversionsEnabled = true;              // true if token conversions is enabled, false if not

    /**
      * @dev triggered when a conversion between two tokens occurs
      * 
      * @param _fromToken       ERC20 token converted from
      * @param _toToken         ERC20 token converted to
      * @param _trader          wallet that initiated the trade
      * @param _amount          amount converted, in fromToken
      * @param _return          amount returned, minus conversion fee
      * @param _conversionFee   conversion fee
    */
    event Conversion(
        address indexed _fromToken,
        address indexed _toToken,
        address indexed _trader,
        uint256 _amount,
        uint256 _return,
        int256 _conversionFee
    );

    /**
      * @dev triggered after a conversion with new price data
      * 
      * @param  _connectorToken     reserve token
      * @param  _tokenSupply        smart token supply
      * @param  _connectorBalance   reserve balance
      * @param  _connectorWeight    reserve ratio
    */
    event PriceDataUpdate(
        address indexed _connectorToken,
        uint256 _tokenSupply,
        uint256 _connectorBalance,
        uint32 _connectorWeight
    );

    /**
      * @dev triggered when the conversion fee is updated
      * 
      * @param  _prevFee    previous fee percentage, represented in ppm
      * @param  _newFee     new fee percentage, represented in ppm
    */
    event ConversionFeeUpdate(uint32 _prevFee, uint32 _newFee);

    /**
      * @dev triggered when conversions are enabled/disabled
      * 
      * @param  _conversionsEnabled true if conversions are enabled, false if not
    */
    event ConversionsEnable(bool _conversionsEnabled);

    /**
      * @dev triggered when virtual balances are enabled/disabled
      * 
      * @param  _enabled true if virtual balances are enabled, false if not
    */
    event VirtualBalancesEnable(bool _enabled);

    /**
      * @dev initializes a new BancorConverter instance
      * 
      * @param  _token              smart token governed by the converter
      * @param  _registry           address of a contract registry contract
      * @param  _maxConversionFee   maximum conversion fee, represented in ppm
      * @param  _reserveToken       optional, initial reserve, allows defining the first reserve at deployment time
      * @param  _reserveRatio       optional, ratio for the initial reserve
    */
    constructor(
        ISmartToken _token,
        IContractRegistry _registry,
        uint32 _maxConversionFee,
        IERC20Token _reserveToken,
        uint32 _reserveRatio
    )
        public
        SmartTokenController(_token)
        validAddress(_registry)
        validConversionFee(_maxConversionFee)
    {
        registry = _registry;
        prevRegistry = _registry;
        IContractFeatures features = IContractFeatures(registry.addressOf(ContractIds.CONTRACT_FEATURES));

        // initialize supported features
        if (features != address(0))
            features.enableFeatures(FeatureIds.CONVERTER_CONVERSION_WHITELIST, true);

        maxConversionFee = _maxConversionFee;

        if (_reserveToken != address(0))
            addReserve(_reserveToken, _reserveRatio);
    }

    // validates a reserve token address - verifies that the address belongs to one of the reserve tokens
    modifier validReserve(IERC20Token _address) {
        require(reserves[_address].isSet);
        _;
    }

    // validates conversion fee
    modifier validConversionFee(uint32 _conversionFee) {
        require(_conversionFee >= 0 && _conversionFee <= CONVERSION_FEE_RESOLUTION);
        _;
    }

    // validates reserve ratio
    modifier validReserveRatio(uint32 _ratio) {
        require(_ratio > 0 && _ratio <= RATIO_RESOLUTION);
        _;
    }

    // allows execution only when conversions aren't disabled
    modifier conversionsAllowed {
        require(conversionsEnabled);
        _;
    }

    // allows execution by the BancorNetwork contract only
    modifier bancorNetworkOnly {
        IBancorNetwork bancorNetwork = IBancorNetwork(registry.addressOf(ContractIds.BANCOR_NETWORK));
        require(msg.sender == address(bancorNetwork));
        _;
    }

    // allows execution by the converter upgrader contract only
    modifier converterUpgraderOnly {
        address converterUpgrader = registry.addressOf(ContractIds.BANCOR_CONVERTER_UPGRADER);
        require(msg.sender == converterUpgrader);
        _;
    }

    // allows execution only if the total-supply of the token is greater than zero
    modifier totalSupplyGreaterThanZeroOnly {
        require(token.totalSupply() > 0);
        _;
    }

    // allows execution only on a multiple-reserve converter
    modifier multipleReservesOnly {
        require(reserveTokens.length > 1);
        _;
    }

    /**
      * @dev sets the contract registry to whichever address the current registry is pointing to
     */
    function updateRegistry() public {
        // require that upgrading is allowed or that the caller is the owner
        require(allowRegistryUpdate || msg.sender == owner);

        // get the address of whichever registry the current registry is pointing to
        address newRegistry = registry.addressOf(ContractIds.CONTRACT_REGISTRY);

        // if the new registry hasn't changed or is the zero address, revert
        require(newRegistry != address(registry) && newRegistry != address(0));

        // set the previous registry as current registry and current registry as newRegistry
        prevRegistry = registry;
        registry = IContractRegistry(newRegistry);
    }

    /**
      * @dev security mechanism allowing the converter owner to revert to the previous registry,
      * to be used in emergency scenario
    */
    function restoreRegistry() public ownerOrManagerOnly {
        // set the registry as previous registry
        registry = prevRegistry;

        // after a previous registry is restored, only the owner can allow future updates
        allowRegistryUpdate = false;
    }

    /**
      * @dev disables the registry update functionality
      * this is a safety mechanism in case of a emergency
      * can only be called by the manager or owner
      * 
      * @param _disable    true to disable registry updates, false to re-enable them
    */
    function disableRegistryUpdate(bool _disable) public ownerOrManagerOnly {
        allowRegistryUpdate = !_disable;
    }

    /**
      * @dev returns the number of reserve tokens defined
      * note that prior to version 17, you should use 'connectorTokenCount' instead
      * 
      * @return number of reserve tokens
    */
    function reserveTokenCount() public view returns (uint16) {
        return uint16(reserveTokens.length);
    }

    /**
      * @dev allows the owner to update & enable the conversion whitelist contract address
      * when set, only addresses that are whitelisted are actually allowed to use the converter
      * note that the whitelist check is actually done by the BancorNetwork contract
      * 
      * @param _whitelist    address of a whitelist contract
    */
    function setConversionWhitelist(IWhitelist _whitelist)
        public
        ownerOnly
        notThis(_whitelist)
    {
        conversionWhitelist = _whitelist;
    }

    /**
      * @dev disables the entire conversion functionality
      * this is a safety mechanism in case of a emergency
      * can only be called by the manager
      * 
      * @param _disable true to disable conversions, false to re-enable them
    */
    function disableConversions(bool _disable) public ownerOrManagerOnly {
        if (conversionsEnabled == _disable) {
            conversionsEnabled = !_disable;
            emit ConversionsEnable(conversionsEnabled);
        }
    }

    /**
      * @dev allows transferring the token ownership
      * the new owner needs to accept the transfer
      * can only be called by the contract owner
      * note that token ownership can only be transferred while the owner is the converter upgrader contract
      * 
      * @param _newOwner    new token owner
    */
    function transferTokenOwnership(address _newOwner)
        public
        ownerOnly
        converterUpgraderOnly
    {
        super.transferTokenOwnership(_newOwner);
    }

    /**
      * @dev used by a new owner to accept a token ownership transfer
      * can only be called by the contract owner
      * note that token ownership can only be accepted if its total-supply is greater than zero
    */
    function acceptTokenOwnership()
        public
        ownerOnly
        totalSupplyGreaterThanZeroOnly
    {
        super.acceptTokenOwnership();
    }

    /**
      * @dev updates the current conversion fee
      * can only be called by the manager
      * 
      * @param _conversionFee new conversion fee, represented in ppm
    */
    function setConversionFee(uint32 _conversionFee)
        public
        ownerOrManagerOnly
    {
        require(_conversionFee >= 0 && _conversionFee <= maxConversionFee);
        emit ConversionFeeUpdate(conversionFee, _conversionFee);
        conversionFee = _conversionFee;
    }

    /**
      * @dev given a return amount, returns the amount minus the conversion fee
      * 
      * @param _amount      return amount
      * @param _magnitude   1 for standard conversion, 2 for cross reserve conversion
      * 
      * @return return amount minus conversion fee
    */
    function getFinalAmount(uint256 _amount, uint8 _magnitude) public view returns (uint256) {
        return _amount.mul((CONVERSION_FEE_RESOLUTION - conversionFee) ** _magnitude).div(CONVERSION_FEE_RESOLUTION ** _magnitude);
    }

    /**
      * @dev withdraws tokens held by the converter and sends them to an account
      * can only be called by the owner
      * note that reserve tokens can only be withdrawn by the owner while the converter is inactive
      * unless the owner is the converter upgrader contract
      * 
      * @param _token   ERC20 token contract address
      * @param _to      account to receive the new amount
      * @param _amount  amount to withdraw
    */
    function withdrawTokens(IERC20Token _token, address _to, uint256 _amount) public {
        address converterUpgrader = registry.addressOf(ContractIds.BANCOR_CONVERTER_UPGRADER);

        // if the token is not a reserve token, allow withdrawal
        // otherwise verify that the converter is inactive or that the owner is the upgrader contract
        require(!reserves[_token].isSet || token.owner() != address(this) || owner == converterUpgrader);
        super.withdrawTokens(_token, _to, _amount);
    }

    /**
      * @dev upgrades the converter to the latest version
      * can only be called by the owner
      * note that the owner needs to call acceptOwnership/acceptManagement on the new converter after the upgrade
    */
    function upgrade() public ownerOnly {
        IBancorConverterUpgrader converterUpgrader = IBancorConverterUpgrader(registry.addressOf(ContractIds.BANCOR_CONVERTER_UPGRADER));

        transferOwnership(converterUpgrader);
        converterUpgrader.upgrade(version);
        acceptOwnership();
    }

    /**
      * @dev defines a new reserve for the token
      * can only be called by the owner while the converter is inactive
      * note that prior to version 17, you should use 'addConnector' instead
      * 
      * @param _token                  address of the reserve token
      * @param _ratio                  constant reserve ratio, represented in ppm, 1-1000000
    */
    function addReserve(IERC20Token _token, uint32 _ratio)
        public
        ownerOnly
        inactive
        validAddress(_token)
        notThis(_token)
        validReserveRatio(_ratio)
    {
        require(_token != token && !reserves[_token].isSet && totalReserveRatio + _ratio <= RATIO_RESOLUTION); // validate input

        reserves[_token].ratio = _ratio;
        reserves[_token].isVirtualBalanceEnabled = false;
        reserves[_token].virtualBalance = 0;
        reserves[_token].isSaleEnabled = true;
        reserves[_token].isSet = true;
        reserveTokens.push(_token);
        totalReserveRatio += _ratio;
    }

    /**
      * @dev updates a reserve's virtual balance
      * only used during an upgrade process
      * can only be called by the contract owner while the owner is the converter upgrader contract
      * note that prior to version 17, you should use 'updateConnector' instead
      * 
      * @param _reserveToken    address of the reserve token
      * @param _virtualBalance  new reserve virtual balance, or 0 to disable virtual balance
    */
    function updateReserveVirtualBalance(IERC20Token _reserveToken, uint256 _virtualBalance)
        public
        ownerOnly
        converterUpgraderOnly
        validReserve(_reserveToken)
    {
        Reserve storage reserve = reserves[_reserveToken];
        reserve.isVirtualBalanceEnabled = _virtualBalance != 0;
        reserve.virtualBalance = _virtualBalance;
    }

    /**
      * @dev enables virtual balance for the reserves
      * virtual balance only affects conversions between reserve tokens
      * virtual balance of all reserves can only scale by the same factor, to keep the ratio between them the same
      * note that the balance is determined during the execution of this function and set statically -
      * meaning that it's not calculated dynamically based on the factor after each conversion
      * can only be called by the contract owner while the converter is active
      * 
      * @param _scaleFactor  percentage, 100-1000 (100 = no virtual balance, 1000 = virtual balance = actual balance * 10)
    */
    function enableVirtualBalances(uint16 _scaleFactor)
        public
        ownerOnly
        active
    {
        // validate input
        require(_scaleFactor >= 100 && _scaleFactor <= 1000);
        bool enable = _scaleFactor != 100;

        // iterate through the reserves and scale their balance by the ratio provided,
        // or disable virtual balance altogether if a factor of 100% is passed in
        IERC20Token reserveToken;
        for (uint16 i = 0; i < reserveTokens.length; i++) {
            reserveToken = reserveTokens[i];
            Reserve storage reserve = reserves[reserveToken];
            reserve.isVirtualBalanceEnabled = enable;
            reserve.virtualBalance = enable ? reserveToken.balanceOf(this).mul(_scaleFactor).div(100) : 0;
        }

        emit VirtualBalancesEnable(enable);
    }

    /**
      * @dev disables converting from the given reserve token in case the reserve token got compromised
      * can only be called by the owner
      * note that converting to the token is still enabled regardless of this flag and it cannot be disabled by the owner
      * note that prior to version 17, you should use 'disableConnectorSale' instead
      * 
      * @param _reserveToken    reserve token contract address
      * @param _disable         true to disable the token, false to re-enable it
    */
    function disableReserveSale(IERC20Token _reserveToken, bool _disable)
        public
        ownerOnly
        validReserve(_reserveToken)
    {
        reserves[_reserveToken].isSaleEnabled = !_disable;
    }

    /**
      * @dev returns the reserve's virtual balance if one is defined, otherwise returns the actual balance
      * note that prior to version 17, you should use 'getConnectorBalance' instead
      * 
      * @param _reserveToken    reserve token contract address
      * 
      * @return reserve balance
    */
    function getReserveBalance(IERC20Token _reserveToken)
        public
        view
        validReserve(_reserveToken)
        returns (uint256)
    {
        Reserve storage reserve = reserves[_reserveToken];
        return reserve.isVirtualBalanceEnabled ? reserve.virtualBalance : _reserveToken.balanceOf(this);
    }

    /**
      * @dev calculates the expected return of converting a given amount of tokens
      * 
      * @param _fromToken  contract address of the token to convert from
      * @param _toToken    contract address of the token to convert to
      * @param _amount     amount of tokens received from the user
      * 
      * @return amount of tokens that the user will receive
      * @return amount of tokens that the user will pay as fee
    */
    function getReturn(IERC20Token _fromToken, IERC20Token _toToken, uint256 _amount) public view returns (uint256, uint256) {
        require(_fromToken != _toToken); // validate input

        // conversion between the token and one of its reserves
        if (_toToken == token)
            return getPurchaseReturn(_fromToken, _amount);
        else if (_fromToken == token)
            return getSaleReturn(_toToken, _amount);

        // conversion between 2 reserves
        return getCrossReserveReturn(_fromToken, _toToken, _amount);
    }

    /**
      * @dev calculates the expected return of buying with a given amount of tokens
      * 
      * @param _reserveToken    contract address of the reserve token
      * @param _depositAmount   amount of reserve-tokens received from the user
      * 
      * @return amount of supply-tokens that the user will receive
      * @return amount of supply-tokens that the user will pay as fee
    */
    function getPurchaseReturn(IERC20Token _reserveToken, uint256 _depositAmount)
        public
        view
        active
        validReserve(_reserveToken)
        returns (uint256, uint256)
    {
        Reserve storage reserve = reserves[_reserveToken];
        require(reserve.isSaleEnabled); // validate input

        uint256 tokenSupply = token.totalSupply();
        uint256 reserveBalance = _reserveToken.balanceOf(this);
        IBancorFormula formula = IBancorFormula(registry.addressOf(ContractIds.BANCOR_FORMULA));
        uint256 amount = formula.calculatePurchaseReturn(tokenSupply, reserveBalance, reserve.ratio, _depositAmount);
        uint256 finalAmount = getFinalAmount(amount, 1);

        // return the amount minus the conversion fee and the conversion fee
        return (finalAmount, amount - finalAmount);
    }

    /**
      * @dev calculates the expected return of selling a given amount of tokens
      * 
      * @param _reserveToken    contract address of the reserve token
      * @param _sellAmount      amount of supply-tokens received from the user
      * 
      * @return amount of reserve-tokens that the user will receive
      * @return amount of reserve-tokens that the user will pay as fee
    */
    function getSaleReturn(IERC20Token _reserveToken, uint256 _sellAmount)
        public
        view
        active
        validReserve(_reserveToken)
        returns (uint256, uint256)
    {
        Reserve storage reserve = reserves[_reserveToken];
        uint256 tokenSupply = token.totalSupply();
        uint256 reserveBalance = _reserveToken.balanceOf(this);
        IBancorFormula formula = IBancorFormula(registry.addressOf(ContractIds.BANCOR_FORMULA));
        uint256 amount = formula.calculateSaleReturn(tokenSupply, reserveBalance, reserve.ratio, _sellAmount);
        uint256 finalAmount = getFinalAmount(amount, 1);

        // return the amount minus the conversion fee and the conversion fee
        return (finalAmount, amount - finalAmount);
    }

    /**
      * @dev calculates the expected return of converting a given amount from one reserve to another
      * note that prior to version 17, you should use 'getCrossConnectorReturn' instead
      * 
      * @param _fromReserveToken    contract address of the reserve token to convert from
      * @param _toReserveToken      contract address of the reserve token to convert to
      * @param _amount              amount of tokens received from the user
      * 
      * @return amount of tokens that the user will receive
      * @return amount of tokens that the user will pay as fee
    */
    function getCrossReserveReturn(IERC20Token _fromReserveToken, IERC20Token _toReserveToken, uint256 _amount)
        public
        view
        active
        validReserve(_fromReserveToken)
        validReserve(_toReserveToken)
        returns (uint256, uint256)
    {
        Reserve storage fromReserve = reserves[_fromReserveToken];
        Reserve storage toReserve = reserves[_toReserveToken];
        require(fromReserve.isSaleEnabled); // validate input

        IBancorFormula formula = IBancorFormula(registry.addressOf(ContractIds.BANCOR_FORMULA));
        uint256 amount = formula.calculateCrossReserveReturn(
            getReserveBalance(_fromReserveToken), 
            fromReserve.ratio, 
            getReserveBalance(_toReserveToken), 
            toReserve.ratio, 
            _amount);
        uint256 finalAmount = getFinalAmount(amount, 2);

        // return the amount minus the conversion fee and the conversion fee
        // the fee is higher (magnitude = 2) since cross reserve conversion equals 2 conversions (from / to the smart token)
        return (finalAmount, amount - finalAmount);
    }

    /**
      * @dev converts a specific amount of _fromToken to _toToken
      * can only be called by the bancor network contract
      * 
      * @param _fromToken  ERC20 token to convert from
      * @param _toToken    ERC20 token to convert to
      * @param _amount     amount to convert, in fromToken
      * @param _minReturn  if the conversion results in an amount smaller than the minimum return - it is cancelled, must be nonzero
      * 
      * @return conversion return amount
    */
    function convertInternal(IERC20Token _fromToken, IERC20Token _toToken, uint256 _amount, uint256 _minReturn)
        public
        bancorNetworkOnly
        conversionsAllowed
        greaterThanZero(_minReturn)
        returns (uint256)
    {
        require(_fromToken != _toToken); // validate input

        // conversion between the token and one of its reserves
        if (_toToken == token)
            return buy(_fromToken, _amount, _minReturn);
        else if (_fromToken == token)
            return sell(_toToken, _amount, _minReturn);

        uint256 amount;
        uint256 feeAmount;

        // conversion between 2 reserves
        (amount, feeAmount) = getCrossReserveReturn(_fromToken, _toToken, _amount);
        // ensure the trade gives something in return and meets the minimum requested amount
        require(amount != 0 && amount >= _minReturn);

        // update the source token virtual balance if relevant
        Reserve storage fromReserve = reserves[_fromToken];
        if (fromReserve.isVirtualBalanceEnabled)
            fromReserve.virtualBalance = fromReserve.virtualBalance.add(_amount);

        // update the target token virtual balance if relevant
        Reserve storage toReserve = reserves[_toToken];
        if (toReserve.isVirtualBalanceEnabled)
            toReserve.virtualBalance = toReserve.virtualBalance.sub(amount);

        // ensure that the trade won't deplete the reserve balance
        uint256 toReserveBalance = getReserveBalance(_toToken);
        assert(amount < toReserveBalance);

        // transfer funds from the caller in the from reserve token
        ensureTransferFrom(_fromToken, msg.sender, this, _amount);
        // transfer funds to the caller in the to reserve token
        // the transfer might fail if virtual balance is enabled
        ensureTransfer(_toToken, msg.sender, amount);

        // dispatch the conversion event
        // the fee is higher (magnitude = 2) since cross reserve conversion equals 2 conversions (from / to the smart token)
        dispatchConversionEvent(_fromToken, _toToken, _amount, amount, feeAmount);

        // dispatch price data updates for the smart token / both reserves
        emit PriceDataUpdate(_fromToken, token.totalSupply(), _fromToken.balanceOf(this), fromReserve.ratio);
        emit PriceDataUpdate(_toToken, token.totalSupply(), _toToken.balanceOf(this), toReserve.ratio);
        return amount;
    }

    /**
      * @dev buys the token by depositing one of its reserve tokens
      * 
      * @param _reserveToken    reserve token contract address
      * @param _depositAmount   amount to deposit (in the reserve token)
      * @param _minReturn       if the conversion results in an amount smaller than the minimum return - it is cancelled, must be nonzero
      * 
      * @return buy return amount
    */
    function buy(IERC20Token _reserveToken, uint256 _depositAmount, uint256 _minReturn) internal returns (uint256) {
        uint256 amount;
        uint256 feeAmount;
        (amount, feeAmount) = getPurchaseReturn(_reserveToken, _depositAmount);
        // ensure the trade gives something in return and meets the minimum requested amount
        require(amount != 0 && amount >= _minReturn);

        // update virtual balance if relevant
        Reserve storage reserve = reserves[_reserveToken];
        if (reserve.isVirtualBalanceEnabled)
            reserve.virtualBalance = reserve.virtualBalance.add(_depositAmount);

        // transfer funds from the caller in the reserve token
        ensureTransferFrom(_reserveToken, msg.sender, this, _depositAmount);
        // issue new funds to the caller in the smart token
        token.issue(msg.sender, amount);

        // dispatch the conversion event
        dispatchConversionEvent(_reserveToken, token, _depositAmount, amount, feeAmount);

        // dispatch price data update for the smart token/reserve
        emit PriceDataUpdate(_reserveToken, token.totalSupply(), _reserveToken.balanceOf(this), reserve.ratio);
        return amount;
    }

    /**
      * @dev sells the token by withdrawing from one of its reserve tokens
      * 
      * @param _reserveToken    reserve token contract address
      * @param _sellAmount      amount to sell (in the smart token)
      * @param _minReturn       if the conversion results in an amount smaller the minimum return - it is cancelled, must be nonzero
      * 
      * @return sell return amount
    */
    function sell(IERC20Token _reserveToken, uint256 _sellAmount, uint256 _minReturn) internal returns (uint256) {
        require(_sellAmount <= token.balanceOf(msg.sender)); // validate input
        uint256 amount;
        uint256 feeAmount;
        (amount, feeAmount) = getSaleReturn(_reserveToken, _sellAmount);
        // ensure the trade gives something in return and meets the minimum requested amount
        require(amount != 0 && amount >= _minReturn);

        // ensure that the trade will only deplete the reserve balance if the total supply is depleted as well
        uint256 tokenSupply = token.totalSupply();
        uint256 reserveBalance = _reserveToken.balanceOf(this);
        assert(amount < reserveBalance || (amount == reserveBalance && _sellAmount == tokenSupply));

        // update virtual balance if relevant
        Reserve storage reserve = reserves[_reserveToken];
        if (reserve.isVirtualBalanceEnabled)
            reserve.virtualBalance = reserve.virtualBalance.sub(amount);

        // destroy _sellAmount from the caller's balance in the smart token
        token.destroy(msg.sender, _sellAmount);
        // transfer funds to the caller in the reserve token
        ensureTransfer(_reserveToken, msg.sender, amount);

        // dispatch the conversion event
        dispatchConversionEvent(token, _reserveToken, _sellAmount, amount, feeAmount);

        // dispatch price data update for the smart token/reserve
        emit PriceDataUpdate(_reserveToken, token.totalSupply(), _reserveToken.balanceOf(this), reserve.ratio);
        return amount;
    }

    /**
      * @dev converts a specific amount of _fromToken to _toToken
      * note that prior to version 16, you should use 'convert' instead
      * 
      * @param _fromToken           ERC20 token to convert from
      * @param _toToken             ERC20 token to convert to
      * @param _amount              amount to convert, in fromToken
      * @param _minReturn           if the conversion results in an amount smaller than the minimum return - it is cancelled, must be nonzero
      * @param _affiliateAccount    affiliate account
      * @param _affiliateFee        affiliate fee in PPM
      * 
      * @return conversion return amount
    */
    function convert2(IERC20Token _fromToken, IERC20Token _toToken, uint256 _amount, uint256 _minReturn, address _affiliateAccount, uint256 _affiliateFee) public returns (uint256) {
        IERC20Token[] memory path = new IERC20Token[](3);
        (path[0], path[1], path[2]) = (_fromToken, token, _toToken);
        return quickConvert2(path, _amount, _minReturn, _affiliateAccount, _affiliateFee);
    }

    /**
      * @dev converts the token to any other token in the bancor network by following a predefined conversion path
      * note that when converting from an ERC20 token (as opposed to a smart token), allowance must be set beforehand
      * note that prior to version 16, you should use 'quickConvert' instead
      * 
      * @param _path                conversion path, see conversion path format in the BancorNetwork contract
      * @param _amount              amount to convert from (in the initial source token)
      * @param _minReturn           if the conversion results in an amount smaller than the minimum return - it is cancelled, must be nonzero
      * @param _affiliateAccount    affiliate account
      * @param _affiliateFee        affiliate fee in PPM
      * 
      * @return tokens issued in return
    */
    function quickConvert2(IERC20Token[] _path, uint256 _amount, uint256 _minReturn, address _affiliateAccount, uint256 _affiliateFee)
        public
        payable
        returns (uint256)
    {
        return quickConvertPrioritized2(_path, _amount, _minReturn, getSignature(0x0, 0x0, 0x0, 0x0, 0x0), _affiliateAccount, _affiliateFee);
    }

    /**
      * @dev converts the token to any other token in the bancor network by following a predefined conversion path
      * note that when converting from an ERC20 token (as opposed to a smart token), allowance must be set beforehand
      * note that prior to version 16, you should use 'quickConvertPrioritized' instead
      * 
      * @param _path                conversion path, see conversion path format in the BancorNetwork contract
      * @param _amount              amount to convert from (in the initial source token)
      * @param _minReturn           if the conversion results in an amount smaller than the minimum return - it is cancelled, must be nonzero
      * @param _signature           an array of the following elements:
      *     [0] uint256             custom value that was signed for prioritized conversion; must be equal to _amount
      *     [1] uint256             if the current block exceeded the given parameter - it is cancelled
      *     [2] uint8               (signature[128:130]) associated with the signer address and helps to validate if the signature is legit
      *     [3] bytes32             (signature[0:64]) associated with the signer address and helps to validate if the signature is legit
      *     [4] bytes32             (signature[64:128]) associated with the signer address and helps to validate if the signature is legit
      * if the array is empty (length == 0), then the gas-price limit is verified instead of the signature
      * @param _affiliateAccount    affiliate account
      * @param _affiliateFee        affiliate fee in PPM
      * 
      * @return tokens issued in return
    */
    function quickConvertPrioritized2(IERC20Token[] _path, uint256 _amount, uint256 _minReturn, uint256[] memory _signature, address _affiliateAccount, uint256 _affiliateFee)
        public
        payable
        returns (uint256)
    {
        require(_signature.length == 0 || _signature[0] == _amount);

        IBancorNetwork bancorNetwork = IBancorNetwork(registry.addressOf(ContractIds.BANCOR_NETWORK));

        // we need to transfer the source tokens from the caller to the BancorNetwork contract,
        // so it can execute the conversion on behalf of the caller
        if (msg.value == 0) {
            // not ETH, send the source tokens to the BancorNetwork contract
            // if the token is the smart token, no allowance is required - destroy the tokens
            // from the caller and issue them to the BancorNetwork contract
            if (_path[0] == token) {
                token.destroy(msg.sender, _amount); // destroy _amount tokens from the caller's balance in the smart token
                token.issue(bancorNetwork, _amount); // issue _amount new tokens to the BancorNetwork contract
            } else {
                // otherwise, we assume we already have allowance, transfer the tokens directly to the BancorNetwork contract
                ensureTransferFrom(_path[0], msg.sender, bancorNetwork, _amount);
            }
        }

        // execute the conversion and pass on the ETH with the call
        return bancorNetwork.convertForPrioritized4.value(msg.value)(_path, _amount, _minReturn, msg.sender, _signature, _affiliateAccount, _affiliateFee);
    }

    /**
      * @dev allows a user to convert BNT that was sent from another blockchain into any other
      * token on the BancorNetwork without specifying the amount of BNT to be converted, but
      * rather by providing the xTransferId which allows us to get the amount from BancorX.
      * note that prior to version 16, you should use 'completeXConversion' instead
      * 
      * @param _path            conversion path, see conversion path format in the BancorNetwork contract
      * @param _minReturn       if the conversion results in an amount smaller than the minimum return - it is cancelled, must be nonzero
      * @param _conversionId    pre-determined unique (if non zero) id which refers to this transaction 
      * @param _signature       an array of the following elements:
      *     [0] uint256         custom value that was signed for prioritized conversion; must be equal to _conversionId
      *     [1] uint256         if the current block exceeded the given parameter - it is cancelled
      *     [2] uint8           (signature[128:130]) associated with the signer address and helps to validate if the signature is legit
      *     [3] bytes32         (signature[0:64]) associated with the signer address and helps to validate if the signature is legit
      *     [4] bytes32         (signature[64:128]) associated with the signer address and helps to validate if the signature is legit
      * if the array is empty (length == 0), then the gas-price limit is verified instead of the signature
      * 
      * @return tokens issued in return
    */
    function completeXConversion2(
        IERC20Token[] _path,
        uint256 _minReturn,
        uint256 _conversionId,
        uint256[] memory _signature
    )
        public
        returns (uint256)
    {
        // verify that the custom value (if valid) is equal to _conversionId
        require(_signature.length == 0 || _signature[0] == _conversionId);

        IBancorX bancorX = IBancorX(registry.addressOf(ContractIds.BANCOR_X));
        IBancorNetwork bancorNetwork = IBancorNetwork(registry.addressOf(ContractIds.BANCOR_NETWORK));

        // verify that the first token in the path is BNT
        require(_path[0] == registry.addressOf(ContractIds.BNT_TOKEN));

        // get conversion amount from BancorX contract
        uint256 amount = bancorX.getXTransferAmount(_conversionId, msg.sender);

        // send BNT from msg.sender to the BancorNetwork contract
        token.destroy(msg.sender, amount);
        token.issue(bancorNetwork, amount);

        return bancorNetwork.convertForPrioritized4(_path, amount, _minReturn, msg.sender, _signature, address(0), 0);
    }

    /**
      * @dev ensures transfer of tokens, taking into account that some ERC-20 implementations don't return
      * true on success but revert on failure instead
      * 
      * @param _token     the token to transfer
      * @param _to        the address to transfer the tokens to
      * @param _amount    the amount to transfer
    */
    function ensureTransfer(IERC20Token _token, address _to, uint256 _amount) private {
        IAddressList addressList = IAddressList(registry.addressOf(ContractIds.NON_STANDARD_TOKEN_REGISTRY));

        if (addressList.listedAddresses(_token)) {
            uint256 prevBalance = _token.balanceOf(_to);
            // we have to cast the token contract in an interface which has no return value
            INonStandardERC20(_token).transfer(_to, _amount);
            uint256 postBalance = _token.balanceOf(_to);
            assert(postBalance > prevBalance);
        } else {
            // if the token isn't whitelisted, we assert on transfer
            assert(_token.transfer(_to, _amount));
        }
    }

    /**
      * @dev ensures transfer of tokens, taking into account that some ERC-20 implementations don't return
      * true on success but revert on failure instead
      * 
      * @param _token     the token to transfer
      * @param _from      the address to transfer the tokens from
      * @param _to        the address to transfer the tokens to
      * @param _amount    the amount to transfer
    */
    function ensureTransferFrom(IERC20Token _token, address _from, address _to, uint256 _amount) private {
        IAddressList addressList = IAddressList(registry.addressOf(ContractIds.NON_STANDARD_TOKEN_REGISTRY));

        if (addressList.listedAddresses(_token)) {
            uint256 prevBalance = _token.balanceOf(_to);
            // we have to cast the token contract in an interface which has no return value
            INonStandardERC20(_token).transferFrom(_from, _to, _amount);
            uint256 postBalance = _token.balanceOf(_to);
            assert(postBalance > prevBalance);
        } else {
            // if the token is standard, we assert on transfer
            assert(_token.transferFrom(_from, _to, _amount));
        }
    }

    /**
      * @dev buys the token with all reserve tokens using the same percentage
      * for example, if the caller increases the supply by 10%,
      * then it will cost an amount equal to 10% of each reserve token balance
      * note that the function can be called only when conversions are enabled
      * 
      * @param _amount  amount to increase the supply by (in the smart token)
    */
    function fund(uint256 _amount)
        public
        conversionsAllowed
        multipleReservesOnly
    {
        uint256 supply = token.totalSupply();
        IBancorFormula formula = IBancorFormula(registry.addressOf(ContractIds.BANCOR_FORMULA));

        // iterate through the reserve tokens and transfer a percentage equal to the ratio between _amount
        // and the total supply in each reserve from the caller to the converter
        IERC20Token reserveToken;
        uint256 reserveBalance;
        uint256 reserveAmount;
        for (uint16 i = 0; i < reserveTokens.length; i++) {
            reserveToken = reserveTokens[i];
<<<<<<< HEAD
            reserveBalance = getReserveBalance(reserveToken);
            reserveAmount = formula.calculateFundReturn(supply, reserveBalance, totalReserveRatio, _amount);
=======
            reserveBalance = reserveToken.balanceOf(this);
            reserveAmount = _amount.mul(reserveBalance).sub(1).div(supply).add(1);
>>>>>>> ebaed1e3

            // update virtual balance if relevant
            Reserve storage reserve = reserves[reserveToken];
            if (reserve.isVirtualBalanceEnabled)
                reserve.virtualBalance = reserve.virtualBalance.add(reserveAmount);

            // transfer funds from the caller in the reserve token
            ensureTransferFrom(reserveToken, msg.sender, this, reserveAmount);

            // dispatch price data update for the smart token/reserve
            emit PriceDataUpdate(reserveToken, supply + _amount, reserveBalance + reserveAmount, reserve.ratio);
        }

        // issue new funds to the caller in the smart token
        token.issue(msg.sender, _amount);
    }

    /**
      * @dev sells the token for all reserve tokens using the same percentage
      * for example, if the holder sells 10% of the supply,
      * then they will receive 10% of each reserve token balance in return
      * note that the function can be called also when conversions are disabled
      * 
      * @param _amount  amount to liquidate (in the smart token)
    */
    function liquidate(uint256 _amount)
        public
        multipleReservesOnly
    {
        uint256 supply = token.totalSupply();
        IBancorFormula formula = IBancorFormula(registry.addressOf(ContractIds.BANCOR_FORMULA));

        // destroy _amount from the caller's balance in the smart token
        token.destroy(msg.sender, _amount);

        // iterate through the reserve tokens and send a percentage equal to the ratio between _amount
        // and the total supply from each reserve balance to the caller
        IERC20Token reserveToken;
        uint256 reserveBalance;
        uint256 reserveAmount;
        for (uint16 i = 0; i < reserveTokens.length; i++) {
            reserveToken = reserveTokens[i];
<<<<<<< HEAD
            reserveBalance = getReserveBalance(reserveToken);
            reserveAmount = formula.calculateLiquidateReturn(supply, reserveBalance, totalReserveRatio, _amount);
=======
            reserveBalance = reserveToken.balanceOf(this);
            reserveAmount = _amount.mul(reserveBalance).div(supply);
>>>>>>> ebaed1e3

            // update virtual balance if relevant
            Reserve storage reserve = reserves[reserveToken];
            if (reserve.isVirtualBalanceEnabled)
                reserve.virtualBalance = reserve.virtualBalance.sub(reserveAmount);

            // transfer funds to the caller in the reserve token
            ensureTransfer(reserveToken, msg.sender, reserveAmount);

            // dispatch price data update for the smart token/reserve
            emit PriceDataUpdate(reserveToken, supply - _amount, reserveBalance - reserveAmount, reserve.ratio);
        }
    }

    /**
      * @dev helper, dispatches the Conversion event
      * 
      * @param _fromToken       ERC20 token to convert from
      * @param _toToken         ERC20 token to convert to
      * @param _amount          amount purchased/sold (in the source token)
      * @param _returnAmount    amount returned (in the target token)
    */
    function dispatchConversionEvent(IERC20Token _fromToken, IERC20Token _toToken, uint256 _amount, uint256 _returnAmount, uint256 _feeAmount) private {
        // fee amount is converted to 255 bits -
        // negative amount means the fee is taken from the source token, positive amount means its taken from the target token
        // currently the fee is always taken from the target token
        // since we convert it to a signed number, we first ensure that it's capped at 255 bits to prevent overflow
        assert(_feeAmount < 2 ** 255);
        emit Conversion(_fromToken, _toToken, msg.sender, _amount, _returnAmount, int256(_feeAmount));
    }

    function getSignature(
        uint256 _customVal,
        uint256 _block,
        uint8 _v,
        bytes32 _r,
        bytes32 _s
    ) private pure returns (uint256[] memory) {
        if (_v == 0x0 && _r == 0x0 && _s == 0x0)
            return new uint256[](0);
        uint256[] memory signature = new uint256[](5);
        signature[0] = _customVal;
        signature[1] = _block;
        signature[2] = uint256(_v);
        signature[3] = uint256(_r);
        signature[4] = uint256(_s);
        return signature;
    }

    /**
      * @dev deprecated, backward compatibility
    */
    function change(IERC20Token _fromToken, IERC20Token _toToken, uint256 _amount, uint256 _minReturn) public returns (uint256) {
        return convertInternal(_fromToken, _toToken, _amount, _minReturn);
    }

    /**
      * @dev deprecated, backward compatibility
    */
    function convert(IERC20Token _fromToken, IERC20Token _toToken, uint256 _amount, uint256 _minReturn) public returns (uint256) {
        return convert2(_fromToken, _toToken, _amount, _minReturn, address(0), 0);
    }

    /**
      * @dev deprecated, backward compatibility
    */
    function quickConvert(IERC20Token[] _path, uint256 _amount, uint256 _minReturn) public payable returns (uint256) {
        return quickConvert2(_path, _amount, _minReturn, address(0), 0);
    }

    /**
      * @dev deprecated, backward compatibility
    */
    function quickConvertPrioritized(IERC20Token[] _path, uint256 _amount, uint256 _minReturn, uint256 _block, uint8 _v, bytes32 _r, bytes32 _s) public payable returns (uint256) {
        return quickConvertPrioritized2(_path, _amount, _minReturn, getSignature(_amount, _block, _v, _r, _s), address(0), 0);
    }

    /**
      * @dev deprecated, backward compatibility
    */
    function completeXConversion(IERC20Token[] _path, uint256 _minReturn, uint256 _conversionId, uint256 _block, uint8 _v, bytes32 _r, bytes32 _s) public returns (uint256) {
        return completeXConversion2(_path, _minReturn, _conversionId, getSignature(_conversionId, _block, _v, _r, _s));
    }

    /**
      * @dev deprecated, backward compatibility
    */
    function connectors(address _address) public view returns (uint256, uint32, bool, bool, bool) {
        Reserve storage reserve = reserves[_address];
        return(reserve.virtualBalance, reserve.ratio, reserve.isVirtualBalanceEnabled, reserve.isSaleEnabled, reserve.isSet);
    }

    /**
      * @dev deprecated, backward compatibility
    */
    function connectorTokens(uint256 _index) public view returns (IERC20Token) {
        return BancorConverter.reserveTokens[_index];
    }

    /**
      * @dev deprecated, backward compatibility
    */
    function connectorTokenCount() public view returns (uint16) {
        return reserveTokenCount();
    }

    /**
      * @dev deprecated, backward compatibility
    */
    function addConnector(IERC20Token _token, uint32 _weight, bool /*_enableVirtualBalance*/) public {
        addReserve(_token, _weight);
    }

    /**
      * @dev deprecated, backward compatibility
    */
    function updateConnector(IERC20Token _connectorToken, uint32 /*_weight*/, bool /*_enableVirtualBalance*/, uint256 _virtualBalance) public {
        updateReserveVirtualBalance(_connectorToken, _virtualBalance);
    }

    /**
      * @dev deprecated, backward compatibility
    */
    function disableConnectorSale(IERC20Token _connectorToken, bool _disable) public {
        disableReserveSale(_connectorToken, _disable);
    }

    /**
      * @dev deprecated, backward compatibility
    */
    function getConnectorBalance(IERC20Token _connectorToken) public view returns (uint256) {
        return getReserveBalance(_connectorToken);
    }

    /**
      * @dev deprecated, backward compatibility
    */
    function getCrossConnectorReturn(IERC20Token _fromConnectorToken, IERC20Token _toConnectorToken, uint256 _amount) public view returns (uint256, uint256) {
        return getCrossReserveReturn(_fromConnectorToken, _toConnectorToken, _amount);
    }
}
<|MERGE_RESOLUTION|>--- conflicted
+++ resolved
@@ -1,1152 +1,1142 @@
-pragma solidity 0.4.26;
-import './interfaces/IBancorConverter.sol';
-import './interfaces/IBancorConverterUpgrader.sol';
-import './interfaces/IBancorFormula.sol';
-import '../IBancorNetwork.sol';
-import '../ContractIds.sol';
-import '../FeatureIds.sol';
-import '../utility/Managed.sol';
-import '../utility/Utils.sol';
-import '../utility/SafeMath.sol';
-import '../utility/interfaces/IContractRegistry.sol';
-import '../utility/interfaces/IContractFeatures.sol';
-import '../utility/interfaces/IAddressList.sol';
-import '../token/SmartTokenController.sol';
-import '../token/interfaces/ISmartToken.sol';
-import '../token/interfaces/INonStandardERC20.sol';
-import '../token/interfaces/IEtherToken.sol';
-import '../bancorx/interfaces/IBancorX.sol';
-
-/**
-  * @dev Bancor Converter
-  * 
-  * The Bancor converter allows for conversions between a Smart Token and other ERC20 tokens and between different ERC20 tokens and themselves. 
-  * 
-  * The ERC20 reserve balance can be virtual, meaning that conversions between reserve tokens are based on the virtual balance instead of relying on the actual reserve balance.
-  * 
-  * This mechanism opens the possibility to create different financial tools (for example, lower slippage in conversions).
-  * 
-  * The converter is upgradable (just like any SmartTokenController) and all upgrades are opt-in. 
-  * 
-  * WARNING: It is NOT RECOMMENDED to use the converter with Smart Tokens that have less than 8 decimal digits or with very small numbers because of precision loss 
-  * 
-  * Open issues:
-  * - Front-running attacks are currently mitigated by the following mechanisms:
-  *     - minimum return argument for each conversion provides a way to define a minimum/maximum price for the transaction
-  *     - gas price limit prevents users from having control over the order of execution
-  *     - gas price limit check can be skipped if the transaction comes from a trusted, whitelisted signer
-  * 
-  * Other potential solutions might include a commit/reveal based schemes
-  * - Possibly add getters for the reserve fields so that the client won't need to rely on the order in the struct
-*/
-contract BancorConverter is IBancorConverter, SmartTokenController, Managed, ContractIds, FeatureIds {
-    using SafeMath for uint256;
-
-    uint32 private constant RATIO_RESOLUTION = 1000000;
-    uint64 private constant CONVERSION_FEE_RESOLUTION = 1000000;
-
-    struct Reserve {
-        uint256 virtualBalance;         // reserve virtual balance
-        uint32 ratio;                   // reserve ratio, represented in ppm, 1-1000000
-        bool isVirtualBalanceEnabled;   // true if virtual balance is enabled, false if not
-        bool isSaleEnabled;             // is sale of the reserve token enabled, can be set by the owner
-        bool isSet;                     // used to tell if the mapping element is defined
-    }
-
-    /**
-      * @dev version number
-    */
-    uint16 public version = 20;
-    string public converterType = 'bancor';
-
-    bool public allowRegistryUpdate = true;             // allows the owner to prevent/allow the registry to be updated
-    IContractRegistry public prevRegistry;              // address of previous registry as security mechanism
-    IContractRegistry public registry;                  // contract registry contract
-    IWhitelist public conversionWhitelist;              // whitelist contract with list of addresses that are allowed to use the converter
-    IERC20Token[] public reserveTokens;                 // ERC20 standard token addresses (prior version 17, use 'connectorTokens' instead)
-    mapping (address => Reserve) public reserves;       // reserve token addresses -> reserve data (prior version 17, use 'connectors' instead)
-    uint32 private totalReserveRatio = 0;               // used to efficiently prevent increasing the total reserve ratio above 100%
-    uint32 public maxConversionFee = 0;                 // maximum conversion fee for the lifetime of the contract,
-                                                        // represented in ppm, 0...1000000 (0 = no fee, 100 = 0.01%, 1000000 = 100%)
-    uint32 public conversionFee = 0;                    // current conversion fee, represented in ppm, 0...maxConversionFee
-    bool public conversionsEnabled = true;              // true if token conversions is enabled, false if not
-
-    /**
-      * @dev triggered when a conversion between two tokens occurs
-      * 
-      * @param _fromToken       ERC20 token converted from
-      * @param _toToken         ERC20 token converted to
-      * @param _trader          wallet that initiated the trade
-      * @param _amount          amount converted, in fromToken
-      * @param _return          amount returned, minus conversion fee
-      * @param _conversionFee   conversion fee
-    */
-    event Conversion(
-        address indexed _fromToken,
-        address indexed _toToken,
-        address indexed _trader,
-        uint256 _amount,
-        uint256 _return,
-        int256 _conversionFee
-    );
-
-    /**
-      * @dev triggered after a conversion with new price data
-      * 
-      * @param  _connectorToken     reserve token
-      * @param  _tokenSupply        smart token supply
-      * @param  _connectorBalance   reserve balance
-      * @param  _connectorWeight    reserve ratio
-    */
-    event PriceDataUpdate(
-        address indexed _connectorToken,
-        uint256 _tokenSupply,
-        uint256 _connectorBalance,
-        uint32 _connectorWeight
-    );
-
-    /**
-      * @dev triggered when the conversion fee is updated
-      * 
-      * @param  _prevFee    previous fee percentage, represented in ppm
-      * @param  _newFee     new fee percentage, represented in ppm
-    */
-    event ConversionFeeUpdate(uint32 _prevFee, uint32 _newFee);
-
-    /**
-      * @dev triggered when conversions are enabled/disabled
-      * 
-      * @param  _conversionsEnabled true if conversions are enabled, false if not
-    */
-    event ConversionsEnable(bool _conversionsEnabled);
-
-    /**
-      * @dev triggered when virtual balances are enabled/disabled
-      * 
-      * @param  _enabled true if virtual balances are enabled, false if not
-    */
-    event VirtualBalancesEnable(bool _enabled);
-
-    /**
-      * @dev initializes a new BancorConverter instance
-      * 
-      * @param  _token              smart token governed by the converter
-      * @param  _registry           address of a contract registry contract
-      * @param  _maxConversionFee   maximum conversion fee, represented in ppm
-      * @param  _reserveToken       optional, initial reserve, allows defining the first reserve at deployment time
-      * @param  _reserveRatio       optional, ratio for the initial reserve
-    */
-    constructor(
-        ISmartToken _token,
-        IContractRegistry _registry,
-        uint32 _maxConversionFee,
-        IERC20Token _reserveToken,
-        uint32 _reserveRatio
-    )
-        public
-        SmartTokenController(_token)
-        validAddress(_registry)
-        validConversionFee(_maxConversionFee)
-    {
-        registry = _registry;
-        prevRegistry = _registry;
-        IContractFeatures features = IContractFeatures(registry.addressOf(ContractIds.CONTRACT_FEATURES));
-
-        // initialize supported features
-        if (features != address(0))
-            features.enableFeatures(FeatureIds.CONVERTER_CONVERSION_WHITELIST, true);
-
-        maxConversionFee = _maxConversionFee;
-
-        if (_reserveToken != address(0))
-            addReserve(_reserveToken, _reserveRatio);
-    }
-
-    // validates a reserve token address - verifies that the address belongs to one of the reserve tokens
-    modifier validReserve(IERC20Token _address) {
-        require(reserves[_address].isSet);
-        _;
-    }
-
-    // validates conversion fee
-    modifier validConversionFee(uint32 _conversionFee) {
-        require(_conversionFee >= 0 && _conversionFee <= CONVERSION_FEE_RESOLUTION);
-        _;
-    }
-
-    // validates reserve ratio
-    modifier validReserveRatio(uint32 _ratio) {
-        require(_ratio > 0 && _ratio <= RATIO_RESOLUTION);
-        _;
-    }
-
-    // allows execution only when conversions aren't disabled
-    modifier conversionsAllowed {
-        require(conversionsEnabled);
-        _;
-    }
-
-    // allows execution by the BancorNetwork contract only
-    modifier bancorNetworkOnly {
-        IBancorNetwork bancorNetwork = IBancorNetwork(registry.addressOf(ContractIds.BANCOR_NETWORK));
-        require(msg.sender == address(bancorNetwork));
-        _;
-    }
-
-    // allows execution by the converter upgrader contract only
-    modifier converterUpgraderOnly {
-        address converterUpgrader = registry.addressOf(ContractIds.BANCOR_CONVERTER_UPGRADER);
-        require(msg.sender == converterUpgrader);
-        _;
-    }
-
-    // allows execution only if the total-supply of the token is greater than zero
-    modifier totalSupplyGreaterThanZeroOnly {
-        require(token.totalSupply() > 0);
-        _;
-    }
-
-    // allows execution only on a multiple-reserve converter
-    modifier multipleReservesOnly {
-        require(reserveTokens.length > 1);
-        _;
-    }
-
-    /**
-      * @dev sets the contract registry to whichever address the current registry is pointing to
-     */
-    function updateRegistry() public {
-        // require that upgrading is allowed or that the caller is the owner
-        require(allowRegistryUpdate || msg.sender == owner);
-
-        // get the address of whichever registry the current registry is pointing to
-        address newRegistry = registry.addressOf(ContractIds.CONTRACT_REGISTRY);
-
-        // if the new registry hasn't changed or is the zero address, revert
-        require(newRegistry != address(registry) && newRegistry != address(0));
-
-        // set the previous registry as current registry and current registry as newRegistry
-        prevRegistry = registry;
-        registry = IContractRegistry(newRegistry);
-    }
-
-    /**
-      * @dev security mechanism allowing the converter owner to revert to the previous registry,
-      * to be used in emergency scenario
-    */
-    function restoreRegistry() public ownerOrManagerOnly {
-        // set the registry as previous registry
-        registry = prevRegistry;
-
-        // after a previous registry is restored, only the owner can allow future updates
-        allowRegistryUpdate = false;
-    }
-
-    /**
-      * @dev disables the registry update functionality
-      * this is a safety mechanism in case of a emergency
-      * can only be called by the manager or owner
-      * 
-      * @param _disable    true to disable registry updates, false to re-enable them
-    */
-    function disableRegistryUpdate(bool _disable) public ownerOrManagerOnly {
-        allowRegistryUpdate = !_disable;
-    }
-
-    /**
-      * @dev returns the number of reserve tokens defined
-      * note that prior to version 17, you should use 'connectorTokenCount' instead
-      * 
-      * @return number of reserve tokens
-    */
-    function reserveTokenCount() public view returns (uint16) {
-        return uint16(reserveTokens.length);
-    }
-
-    /**
-      * @dev allows the owner to update & enable the conversion whitelist contract address
-      * when set, only addresses that are whitelisted are actually allowed to use the converter
-      * note that the whitelist check is actually done by the BancorNetwork contract
-      * 
-      * @param _whitelist    address of a whitelist contract
-    */
-    function setConversionWhitelist(IWhitelist _whitelist)
-        public
-        ownerOnly
-        notThis(_whitelist)
-    {
-        conversionWhitelist = _whitelist;
-    }
-
-    /**
-      * @dev disables the entire conversion functionality
-      * this is a safety mechanism in case of a emergency
-      * can only be called by the manager
-      * 
-      * @param _disable true to disable conversions, false to re-enable them
-    */
-    function disableConversions(bool _disable) public ownerOrManagerOnly {
-        if (conversionsEnabled == _disable) {
-            conversionsEnabled = !_disable;
-            emit ConversionsEnable(conversionsEnabled);
-        }
-    }
-
-    /**
-      * @dev allows transferring the token ownership
-      * the new owner needs to accept the transfer
-      * can only be called by the contract owner
-      * note that token ownership can only be transferred while the owner is the converter upgrader contract
-      * 
-      * @param _newOwner    new token owner
-    */
-    function transferTokenOwnership(address _newOwner)
-        public
-        ownerOnly
-        converterUpgraderOnly
-    {
-        super.transferTokenOwnership(_newOwner);
-    }
-
-    /**
-      * @dev used by a new owner to accept a token ownership transfer
-      * can only be called by the contract owner
-      * note that token ownership can only be accepted if its total-supply is greater than zero
-    */
-    function acceptTokenOwnership()
-        public
-        ownerOnly
-        totalSupplyGreaterThanZeroOnly
-    {
-        super.acceptTokenOwnership();
-    }
-
-    /**
-      * @dev updates the current conversion fee
-      * can only be called by the manager
-      * 
-      * @param _conversionFee new conversion fee, represented in ppm
-    */
-    function setConversionFee(uint32 _conversionFee)
-        public
-        ownerOrManagerOnly
-    {
-        require(_conversionFee >= 0 && _conversionFee <= maxConversionFee);
-        emit ConversionFeeUpdate(conversionFee, _conversionFee);
-        conversionFee = _conversionFee;
-    }
-
-    /**
-      * @dev given a return amount, returns the amount minus the conversion fee
-      * 
-      * @param _amount      return amount
-      * @param _magnitude   1 for standard conversion, 2 for cross reserve conversion
-      * 
-      * @return return amount minus conversion fee
-    */
-    function getFinalAmount(uint256 _amount, uint8 _magnitude) public view returns (uint256) {
-        return _amount.mul((CONVERSION_FEE_RESOLUTION - conversionFee) ** _magnitude).div(CONVERSION_FEE_RESOLUTION ** _magnitude);
-    }
-
-    /**
-      * @dev withdraws tokens held by the converter and sends them to an account
-      * can only be called by the owner
-      * note that reserve tokens can only be withdrawn by the owner while the converter is inactive
-      * unless the owner is the converter upgrader contract
-      * 
-      * @param _token   ERC20 token contract address
-      * @param _to      account to receive the new amount
-      * @param _amount  amount to withdraw
-    */
-    function withdrawTokens(IERC20Token _token, address _to, uint256 _amount) public {
-        address converterUpgrader = registry.addressOf(ContractIds.BANCOR_CONVERTER_UPGRADER);
-
-        // if the token is not a reserve token, allow withdrawal
-        // otherwise verify that the converter is inactive or that the owner is the upgrader contract
-        require(!reserves[_token].isSet || token.owner() != address(this) || owner == converterUpgrader);
-        super.withdrawTokens(_token, _to, _amount);
-    }
-
-    /**
-      * @dev upgrades the converter to the latest version
-      * can only be called by the owner
-      * note that the owner needs to call acceptOwnership/acceptManagement on the new converter after the upgrade
-    */
-    function upgrade() public ownerOnly {
-        IBancorConverterUpgrader converterUpgrader = IBancorConverterUpgrader(registry.addressOf(ContractIds.BANCOR_CONVERTER_UPGRADER));
-
-        transferOwnership(converterUpgrader);
-        converterUpgrader.upgrade(version);
-        acceptOwnership();
-    }
-
-    /**
-      * @dev defines a new reserve for the token
-      * can only be called by the owner while the converter is inactive
-      * note that prior to version 17, you should use 'addConnector' instead
-      * 
-      * @param _token                  address of the reserve token
-      * @param _ratio                  constant reserve ratio, represented in ppm, 1-1000000
-    */
-    function addReserve(IERC20Token _token, uint32 _ratio)
-        public
-        ownerOnly
-        inactive
-        validAddress(_token)
-        notThis(_token)
-        validReserveRatio(_ratio)
-    {
-        require(_token != token && !reserves[_token].isSet && totalReserveRatio + _ratio <= RATIO_RESOLUTION); // validate input
-
-        reserves[_token].ratio = _ratio;
-        reserves[_token].isVirtualBalanceEnabled = false;
-        reserves[_token].virtualBalance = 0;
-        reserves[_token].isSaleEnabled = true;
-        reserves[_token].isSet = true;
-        reserveTokens.push(_token);
-        totalReserveRatio += _ratio;
-    }
-
-    /**
-      * @dev updates a reserve's virtual balance
-      * only used during an upgrade process
-      * can only be called by the contract owner while the owner is the converter upgrader contract
-      * note that prior to version 17, you should use 'updateConnector' instead
-      * 
-      * @param _reserveToken    address of the reserve token
-      * @param _virtualBalance  new reserve virtual balance, or 0 to disable virtual balance
-    */
-    function updateReserveVirtualBalance(IERC20Token _reserveToken, uint256 _virtualBalance)
-        public
-        ownerOnly
-        converterUpgraderOnly
-        validReserve(_reserveToken)
-    {
-        Reserve storage reserve = reserves[_reserveToken];
-        reserve.isVirtualBalanceEnabled = _virtualBalance != 0;
-        reserve.virtualBalance = _virtualBalance;
-    }
-
-    /**
-      * @dev enables virtual balance for the reserves
-      * virtual balance only affects conversions between reserve tokens
-      * virtual balance of all reserves can only scale by the same factor, to keep the ratio between them the same
-      * note that the balance is determined during the execution of this function and set statically -
-      * meaning that it's not calculated dynamically based on the factor after each conversion
-      * can only be called by the contract owner while the converter is active
-      * 
-      * @param _scaleFactor  percentage, 100-1000 (100 = no virtual balance, 1000 = virtual balance = actual balance * 10)
-    */
-    function enableVirtualBalances(uint16 _scaleFactor)
-        public
-        ownerOnly
-        active
-    {
-        // validate input
-        require(_scaleFactor >= 100 && _scaleFactor <= 1000);
-        bool enable = _scaleFactor != 100;
-
-        // iterate through the reserves and scale their balance by the ratio provided,
-        // or disable virtual balance altogether if a factor of 100% is passed in
-        IERC20Token reserveToken;
-        for (uint16 i = 0; i < reserveTokens.length; i++) {
-            reserveToken = reserveTokens[i];
-            Reserve storage reserve = reserves[reserveToken];
-            reserve.isVirtualBalanceEnabled = enable;
-            reserve.virtualBalance = enable ? reserveToken.balanceOf(this).mul(_scaleFactor).div(100) : 0;
-        }
-
-        emit VirtualBalancesEnable(enable);
-    }
-
-    /**
-      * @dev disables converting from the given reserve token in case the reserve token got compromised
-      * can only be called by the owner
-      * note that converting to the token is still enabled regardless of this flag and it cannot be disabled by the owner
-      * note that prior to version 17, you should use 'disableConnectorSale' instead
-      * 
-      * @param _reserveToken    reserve token contract address
-      * @param _disable         true to disable the token, false to re-enable it
-    */
-    function disableReserveSale(IERC20Token _reserveToken, bool _disable)
-        public
-        ownerOnly
-        validReserve(_reserveToken)
-    {
-        reserves[_reserveToken].isSaleEnabled = !_disable;
-    }
-
-    /**
-      * @dev returns the reserve's virtual balance if one is defined, otherwise returns the actual balance
-      * note that prior to version 17, you should use 'getConnectorBalance' instead
-      * 
-      * @param _reserveToken    reserve token contract address
-      * 
-      * @return reserve balance
-    */
-    function getReserveBalance(IERC20Token _reserveToken)
-        public
-        view
-        validReserve(_reserveToken)
-        returns (uint256)
-    {
-        Reserve storage reserve = reserves[_reserveToken];
-        return reserve.isVirtualBalanceEnabled ? reserve.virtualBalance : _reserveToken.balanceOf(this);
-    }
-
-    /**
-      * @dev calculates the expected return of converting a given amount of tokens
-      * 
-      * @param _fromToken  contract address of the token to convert from
-      * @param _toToken    contract address of the token to convert to
-      * @param _amount     amount of tokens received from the user
-      * 
-      * @return amount of tokens that the user will receive
-      * @return amount of tokens that the user will pay as fee
-    */
-    function getReturn(IERC20Token _fromToken, IERC20Token _toToken, uint256 _amount) public view returns (uint256, uint256) {
-        require(_fromToken != _toToken); // validate input
-
-        // conversion between the token and one of its reserves
-        if (_toToken == token)
-            return getPurchaseReturn(_fromToken, _amount);
-        else if (_fromToken == token)
-            return getSaleReturn(_toToken, _amount);
-
-        // conversion between 2 reserves
-        return getCrossReserveReturn(_fromToken, _toToken, _amount);
-    }
-
-    /**
-      * @dev calculates the expected return of buying with a given amount of tokens
-      * 
-      * @param _reserveToken    contract address of the reserve token
-      * @param _depositAmount   amount of reserve-tokens received from the user
-      * 
-      * @return amount of supply-tokens that the user will receive
-      * @return amount of supply-tokens that the user will pay as fee
-    */
-    function getPurchaseReturn(IERC20Token _reserveToken, uint256 _depositAmount)
-        public
-        view
-        active
-        validReserve(_reserveToken)
-        returns (uint256, uint256)
-    {
-        Reserve storage reserve = reserves[_reserveToken];
-        require(reserve.isSaleEnabled); // validate input
-
-        uint256 tokenSupply = token.totalSupply();
-        uint256 reserveBalance = _reserveToken.balanceOf(this);
-        IBancorFormula formula = IBancorFormula(registry.addressOf(ContractIds.BANCOR_FORMULA));
-        uint256 amount = formula.calculatePurchaseReturn(tokenSupply, reserveBalance, reserve.ratio, _depositAmount);
-        uint256 finalAmount = getFinalAmount(amount, 1);
-
-        // return the amount minus the conversion fee and the conversion fee
-        return (finalAmount, amount - finalAmount);
-    }
-
-    /**
-      * @dev calculates the expected return of selling a given amount of tokens
-      * 
-      * @param _reserveToken    contract address of the reserve token
-      * @param _sellAmount      amount of supply-tokens received from the user
-      * 
-      * @return amount of reserve-tokens that the user will receive
-      * @return amount of reserve-tokens that the user will pay as fee
-    */
-    function getSaleReturn(IERC20Token _reserveToken, uint256 _sellAmount)
-        public
-        view
-        active
-        validReserve(_reserveToken)
-        returns (uint256, uint256)
-    {
-        Reserve storage reserve = reserves[_reserveToken];
-        uint256 tokenSupply = token.totalSupply();
-        uint256 reserveBalance = _reserveToken.balanceOf(this);
-        IBancorFormula formula = IBancorFormula(registry.addressOf(ContractIds.BANCOR_FORMULA));
-        uint256 amount = formula.calculateSaleReturn(tokenSupply, reserveBalance, reserve.ratio, _sellAmount);
-        uint256 finalAmount = getFinalAmount(amount, 1);
-
-        // return the amount minus the conversion fee and the conversion fee
-        return (finalAmount, amount - finalAmount);
-    }
-
-    /**
-      * @dev calculates the expected return of converting a given amount from one reserve to another
-      * note that prior to version 17, you should use 'getCrossConnectorReturn' instead
-      * 
-      * @param _fromReserveToken    contract address of the reserve token to convert from
-      * @param _toReserveToken      contract address of the reserve token to convert to
-      * @param _amount              amount of tokens received from the user
-      * 
-      * @return amount of tokens that the user will receive
-      * @return amount of tokens that the user will pay as fee
-    */
-    function getCrossReserveReturn(IERC20Token _fromReserveToken, IERC20Token _toReserveToken, uint256 _amount)
-        public
-        view
-        active
-        validReserve(_fromReserveToken)
-        validReserve(_toReserveToken)
-        returns (uint256, uint256)
-    {
-        Reserve storage fromReserve = reserves[_fromReserveToken];
-        Reserve storage toReserve = reserves[_toReserveToken];
-        require(fromReserve.isSaleEnabled); // validate input
-
-        IBancorFormula formula = IBancorFormula(registry.addressOf(ContractIds.BANCOR_FORMULA));
-        uint256 amount = formula.calculateCrossReserveReturn(
-            getReserveBalance(_fromReserveToken), 
-            fromReserve.ratio, 
-            getReserveBalance(_toReserveToken), 
-            toReserve.ratio, 
-            _amount);
-        uint256 finalAmount = getFinalAmount(amount, 2);
-
-        // return the amount minus the conversion fee and the conversion fee
-        // the fee is higher (magnitude = 2) since cross reserve conversion equals 2 conversions (from / to the smart token)
-        return (finalAmount, amount - finalAmount);
-    }
-
-    /**
-      * @dev converts a specific amount of _fromToken to _toToken
-      * can only be called by the bancor network contract
-      * 
-      * @param _fromToken  ERC20 token to convert from
-      * @param _toToken    ERC20 token to convert to
-      * @param _amount     amount to convert, in fromToken
-      * @param _minReturn  if the conversion results in an amount smaller than the minimum return - it is cancelled, must be nonzero
-      * 
-      * @return conversion return amount
-    */
-    function convertInternal(IERC20Token _fromToken, IERC20Token _toToken, uint256 _amount, uint256 _minReturn)
-        public
-        bancorNetworkOnly
-        conversionsAllowed
-        greaterThanZero(_minReturn)
-        returns (uint256)
-    {
-        require(_fromToken != _toToken); // validate input
-
-        // conversion between the token and one of its reserves
-        if (_toToken == token)
-            return buy(_fromToken, _amount, _minReturn);
-        else if (_fromToken == token)
-            return sell(_toToken, _amount, _minReturn);
-
-        uint256 amount;
-        uint256 feeAmount;
-
-        // conversion between 2 reserves
-        (amount, feeAmount) = getCrossReserveReturn(_fromToken, _toToken, _amount);
-        // ensure the trade gives something in return and meets the minimum requested amount
-        require(amount != 0 && amount >= _minReturn);
-
-        // update the source token virtual balance if relevant
-        Reserve storage fromReserve = reserves[_fromToken];
-        if (fromReserve.isVirtualBalanceEnabled)
-            fromReserve.virtualBalance = fromReserve.virtualBalance.add(_amount);
-
-        // update the target token virtual balance if relevant
-        Reserve storage toReserve = reserves[_toToken];
-        if (toReserve.isVirtualBalanceEnabled)
-            toReserve.virtualBalance = toReserve.virtualBalance.sub(amount);
-
-        // ensure that the trade won't deplete the reserve balance
-        uint256 toReserveBalance = getReserveBalance(_toToken);
-        assert(amount < toReserveBalance);
-
-        // transfer funds from the caller in the from reserve token
-        ensureTransferFrom(_fromToken, msg.sender, this, _amount);
-        // transfer funds to the caller in the to reserve token
-        // the transfer might fail if virtual balance is enabled
-        ensureTransfer(_toToken, msg.sender, amount);
-
-        // dispatch the conversion event
-        // the fee is higher (magnitude = 2) since cross reserve conversion equals 2 conversions (from / to the smart token)
-        dispatchConversionEvent(_fromToken, _toToken, _amount, amount, feeAmount);
-
-        // dispatch price data updates for the smart token / both reserves
-        emit PriceDataUpdate(_fromToken, token.totalSupply(), _fromToken.balanceOf(this), fromReserve.ratio);
-        emit PriceDataUpdate(_toToken, token.totalSupply(), _toToken.balanceOf(this), toReserve.ratio);
-        return amount;
-    }
-
-    /**
-      * @dev buys the token by depositing one of its reserve tokens
-      * 
-      * @param _reserveToken    reserve token contract address
-      * @param _depositAmount   amount to deposit (in the reserve token)
-      * @param _minReturn       if the conversion results in an amount smaller than the minimum return - it is cancelled, must be nonzero
-      * 
-      * @return buy return amount
-    */
-    function buy(IERC20Token _reserveToken, uint256 _depositAmount, uint256 _minReturn) internal returns (uint256) {
-        uint256 amount;
-        uint256 feeAmount;
-        (amount, feeAmount) = getPurchaseReturn(_reserveToken, _depositAmount);
-        // ensure the trade gives something in return and meets the minimum requested amount
-        require(amount != 0 && amount >= _minReturn);
-
-        // update virtual balance if relevant
-        Reserve storage reserve = reserves[_reserveToken];
-        if (reserve.isVirtualBalanceEnabled)
-            reserve.virtualBalance = reserve.virtualBalance.add(_depositAmount);
-
-        // transfer funds from the caller in the reserve token
-        ensureTransferFrom(_reserveToken, msg.sender, this, _depositAmount);
-        // issue new funds to the caller in the smart token
-        token.issue(msg.sender, amount);
-
-        // dispatch the conversion event
-        dispatchConversionEvent(_reserveToken, token, _depositAmount, amount, feeAmount);
-
-        // dispatch price data update for the smart token/reserve
-        emit PriceDataUpdate(_reserveToken, token.totalSupply(), _reserveToken.balanceOf(this), reserve.ratio);
-        return amount;
-    }
-
-    /**
-      * @dev sells the token by withdrawing from one of its reserve tokens
-      * 
-      * @param _reserveToken    reserve token contract address
-      * @param _sellAmount      amount to sell (in the smart token)
-      * @param _minReturn       if the conversion results in an amount smaller the minimum return - it is cancelled, must be nonzero
-      * 
-      * @return sell return amount
-    */
-    function sell(IERC20Token _reserveToken, uint256 _sellAmount, uint256 _minReturn) internal returns (uint256) {
-        require(_sellAmount <= token.balanceOf(msg.sender)); // validate input
-        uint256 amount;
-        uint256 feeAmount;
-        (amount, feeAmount) = getSaleReturn(_reserveToken, _sellAmount);
-        // ensure the trade gives something in return and meets the minimum requested amount
-        require(amount != 0 && amount >= _minReturn);
-
-        // ensure that the trade will only deplete the reserve balance if the total supply is depleted as well
-        uint256 tokenSupply = token.totalSupply();
-        uint256 reserveBalance = _reserveToken.balanceOf(this);
-        assert(amount < reserveBalance || (amount == reserveBalance && _sellAmount == tokenSupply));
-
-        // update virtual balance if relevant
-        Reserve storage reserve = reserves[_reserveToken];
-        if (reserve.isVirtualBalanceEnabled)
-            reserve.virtualBalance = reserve.virtualBalance.sub(amount);
-
-        // destroy _sellAmount from the caller's balance in the smart token
-        token.destroy(msg.sender, _sellAmount);
-        // transfer funds to the caller in the reserve token
-        ensureTransfer(_reserveToken, msg.sender, amount);
-
-        // dispatch the conversion event
-        dispatchConversionEvent(token, _reserveToken, _sellAmount, amount, feeAmount);
-
-        // dispatch price data update for the smart token/reserve
-        emit PriceDataUpdate(_reserveToken, token.totalSupply(), _reserveToken.balanceOf(this), reserve.ratio);
-        return amount;
-    }
-
-    /**
-      * @dev converts a specific amount of _fromToken to _toToken
-      * note that prior to version 16, you should use 'convert' instead
-      * 
-      * @param _fromToken           ERC20 token to convert from
-      * @param _toToken             ERC20 token to convert to
-      * @param _amount              amount to convert, in fromToken
-      * @param _minReturn           if the conversion results in an amount smaller than the minimum return - it is cancelled, must be nonzero
-      * @param _affiliateAccount    affiliate account
-      * @param _affiliateFee        affiliate fee in PPM
-      * 
-      * @return conversion return amount
-    */
-    function convert2(IERC20Token _fromToken, IERC20Token _toToken, uint256 _amount, uint256 _minReturn, address _affiliateAccount, uint256 _affiliateFee) public returns (uint256) {
-        IERC20Token[] memory path = new IERC20Token[](3);
-        (path[0], path[1], path[2]) = (_fromToken, token, _toToken);
-        return quickConvert2(path, _amount, _minReturn, _affiliateAccount, _affiliateFee);
-    }
-
-    /**
-      * @dev converts the token to any other token in the bancor network by following a predefined conversion path
-      * note that when converting from an ERC20 token (as opposed to a smart token), allowance must be set beforehand
-      * note that prior to version 16, you should use 'quickConvert' instead
-      * 
-      * @param _path                conversion path, see conversion path format in the BancorNetwork contract
-      * @param _amount              amount to convert from (in the initial source token)
-      * @param _minReturn           if the conversion results in an amount smaller than the minimum return - it is cancelled, must be nonzero
-      * @param _affiliateAccount    affiliate account
-      * @param _affiliateFee        affiliate fee in PPM
-      * 
-      * @return tokens issued in return
-    */
-    function quickConvert2(IERC20Token[] _path, uint256 _amount, uint256 _minReturn, address _affiliateAccount, uint256 _affiliateFee)
-        public
-        payable
-        returns (uint256)
-    {
-        return quickConvertPrioritized2(_path, _amount, _minReturn, getSignature(0x0, 0x0, 0x0, 0x0, 0x0), _affiliateAccount, _affiliateFee);
-    }
-
-    /**
-      * @dev converts the token to any other token in the bancor network by following a predefined conversion path
-      * note that when converting from an ERC20 token (as opposed to a smart token), allowance must be set beforehand
-      * note that prior to version 16, you should use 'quickConvertPrioritized' instead
-      * 
-      * @param _path                conversion path, see conversion path format in the BancorNetwork contract
-      * @param _amount              amount to convert from (in the initial source token)
-      * @param _minReturn           if the conversion results in an amount smaller than the minimum return - it is cancelled, must be nonzero
-      * @param _signature           an array of the following elements:
-      *     [0] uint256             custom value that was signed for prioritized conversion; must be equal to _amount
-      *     [1] uint256             if the current block exceeded the given parameter - it is cancelled
-      *     [2] uint8               (signature[128:130]) associated with the signer address and helps to validate if the signature is legit
-      *     [3] bytes32             (signature[0:64]) associated with the signer address and helps to validate if the signature is legit
-      *     [4] bytes32             (signature[64:128]) associated with the signer address and helps to validate if the signature is legit
-      * if the array is empty (length == 0), then the gas-price limit is verified instead of the signature
-      * @param _affiliateAccount    affiliate account
-      * @param _affiliateFee        affiliate fee in PPM
-      * 
-      * @return tokens issued in return
-    */
-    function quickConvertPrioritized2(IERC20Token[] _path, uint256 _amount, uint256 _minReturn, uint256[] memory _signature, address _affiliateAccount, uint256 _affiliateFee)
-        public
-        payable
-        returns (uint256)
-    {
-        require(_signature.length == 0 || _signature[0] == _amount);
-
-        IBancorNetwork bancorNetwork = IBancorNetwork(registry.addressOf(ContractIds.BANCOR_NETWORK));
-
-        // we need to transfer the source tokens from the caller to the BancorNetwork contract,
-        // so it can execute the conversion on behalf of the caller
-        if (msg.value == 0) {
-            // not ETH, send the source tokens to the BancorNetwork contract
-            // if the token is the smart token, no allowance is required - destroy the tokens
-            // from the caller and issue them to the BancorNetwork contract
-            if (_path[0] == token) {
-                token.destroy(msg.sender, _amount); // destroy _amount tokens from the caller's balance in the smart token
-                token.issue(bancorNetwork, _amount); // issue _amount new tokens to the BancorNetwork contract
-            } else {
-                // otherwise, we assume we already have allowance, transfer the tokens directly to the BancorNetwork contract
-                ensureTransferFrom(_path[0], msg.sender, bancorNetwork, _amount);
-            }
-        }
-
-        // execute the conversion and pass on the ETH with the call
-        return bancorNetwork.convertForPrioritized4.value(msg.value)(_path, _amount, _minReturn, msg.sender, _signature, _affiliateAccount, _affiliateFee);
-    }
-
-    /**
-      * @dev allows a user to convert BNT that was sent from another blockchain into any other
-      * token on the BancorNetwork without specifying the amount of BNT to be converted, but
-      * rather by providing the xTransferId which allows us to get the amount from BancorX.
-      * note that prior to version 16, you should use 'completeXConversion' instead
-      * 
-      * @param _path            conversion path, see conversion path format in the BancorNetwork contract
-      * @param _minReturn       if the conversion results in an amount smaller than the minimum return - it is cancelled, must be nonzero
-      * @param _conversionId    pre-determined unique (if non zero) id which refers to this transaction 
-      * @param _signature       an array of the following elements:
-      *     [0] uint256         custom value that was signed for prioritized conversion; must be equal to _conversionId
-      *     [1] uint256         if the current block exceeded the given parameter - it is cancelled
-      *     [2] uint8           (signature[128:130]) associated with the signer address and helps to validate if the signature is legit
-      *     [3] bytes32         (signature[0:64]) associated with the signer address and helps to validate if the signature is legit
-      *     [4] bytes32         (signature[64:128]) associated with the signer address and helps to validate if the signature is legit
-      * if the array is empty (length == 0), then the gas-price limit is verified instead of the signature
-      * 
-      * @return tokens issued in return
-    */
-    function completeXConversion2(
-        IERC20Token[] _path,
-        uint256 _minReturn,
-        uint256 _conversionId,
-        uint256[] memory _signature
-    )
-        public
-        returns (uint256)
-    {
-        // verify that the custom value (if valid) is equal to _conversionId
-        require(_signature.length == 0 || _signature[0] == _conversionId);
-
-        IBancorX bancorX = IBancorX(registry.addressOf(ContractIds.BANCOR_X));
-        IBancorNetwork bancorNetwork = IBancorNetwork(registry.addressOf(ContractIds.BANCOR_NETWORK));
-
-        // verify that the first token in the path is BNT
-        require(_path[0] == registry.addressOf(ContractIds.BNT_TOKEN));
-
-        // get conversion amount from BancorX contract
-        uint256 amount = bancorX.getXTransferAmount(_conversionId, msg.sender);
-
-        // send BNT from msg.sender to the BancorNetwork contract
-        token.destroy(msg.sender, amount);
-        token.issue(bancorNetwork, amount);
-
-        return bancorNetwork.convertForPrioritized4(_path, amount, _minReturn, msg.sender, _signature, address(0), 0);
-    }
-
-    /**
-      * @dev ensures transfer of tokens, taking into account that some ERC-20 implementations don't return
-      * true on success but revert on failure instead
-      * 
-      * @param _token     the token to transfer
-      * @param _to        the address to transfer the tokens to
-      * @param _amount    the amount to transfer
-    */
-    function ensureTransfer(IERC20Token _token, address _to, uint256 _amount) private {
-        IAddressList addressList = IAddressList(registry.addressOf(ContractIds.NON_STANDARD_TOKEN_REGISTRY));
-
-        if (addressList.listedAddresses(_token)) {
-            uint256 prevBalance = _token.balanceOf(_to);
-            // we have to cast the token contract in an interface which has no return value
-            INonStandardERC20(_token).transfer(_to, _amount);
-            uint256 postBalance = _token.balanceOf(_to);
-            assert(postBalance > prevBalance);
-        } else {
-            // if the token isn't whitelisted, we assert on transfer
-            assert(_token.transfer(_to, _amount));
-        }
-    }
-
-    /**
-      * @dev ensures transfer of tokens, taking into account that some ERC-20 implementations don't return
-      * true on success but revert on failure instead
-      * 
-      * @param _token     the token to transfer
-      * @param _from      the address to transfer the tokens from
-      * @param _to        the address to transfer the tokens to
-      * @param _amount    the amount to transfer
-    */
-    function ensureTransferFrom(IERC20Token _token, address _from, address _to, uint256 _amount) private {
-        IAddressList addressList = IAddressList(registry.addressOf(ContractIds.NON_STANDARD_TOKEN_REGISTRY));
-
-        if (addressList.listedAddresses(_token)) {
-            uint256 prevBalance = _token.balanceOf(_to);
-            // we have to cast the token contract in an interface which has no return value
-            INonStandardERC20(_token).transferFrom(_from, _to, _amount);
-            uint256 postBalance = _token.balanceOf(_to);
-            assert(postBalance > prevBalance);
-        } else {
-            // if the token is standard, we assert on transfer
-            assert(_token.transferFrom(_from, _to, _amount));
-        }
-    }
-
-    /**
-      * @dev buys the token with all reserve tokens using the same percentage
-      * for example, if the caller increases the supply by 10%,
-      * then it will cost an amount equal to 10% of each reserve token balance
-      * note that the function can be called only when conversions are enabled
-      * 
-      * @param _amount  amount to increase the supply by (in the smart token)
-    */
-    function fund(uint256 _amount)
-        public
-        conversionsAllowed
-        multipleReservesOnly
-    {
-        uint256 supply = token.totalSupply();
-        IBancorFormula formula = IBancorFormula(registry.addressOf(ContractIds.BANCOR_FORMULA));
-
-        // iterate through the reserve tokens and transfer a percentage equal to the ratio between _amount
-        // and the total supply in each reserve from the caller to the converter
-        IERC20Token reserveToken;
-        uint256 reserveBalance;
-        uint256 reserveAmount;
-        for (uint16 i = 0; i < reserveTokens.length; i++) {
-            reserveToken = reserveTokens[i];
-<<<<<<< HEAD
-            reserveBalance = getReserveBalance(reserveToken);
-            reserveAmount = formula.calculateFundReturn(supply, reserveBalance, totalReserveRatio, _amount);
-=======
-            reserveBalance = reserveToken.balanceOf(this);
-            reserveAmount = _amount.mul(reserveBalance).sub(1).div(supply).add(1);
->>>>>>> ebaed1e3
-
-            // update virtual balance if relevant
-            Reserve storage reserve = reserves[reserveToken];
-            if (reserve.isVirtualBalanceEnabled)
-                reserve.virtualBalance = reserve.virtualBalance.add(reserveAmount);
-
-            // transfer funds from the caller in the reserve token
-            ensureTransferFrom(reserveToken, msg.sender, this, reserveAmount);
-
-            // dispatch price data update for the smart token/reserve
-            emit PriceDataUpdate(reserveToken, supply + _amount, reserveBalance + reserveAmount, reserve.ratio);
-        }
-
-        // issue new funds to the caller in the smart token
-        token.issue(msg.sender, _amount);
-    }
-
-    /**
-      * @dev sells the token for all reserve tokens using the same percentage
-      * for example, if the holder sells 10% of the supply,
-      * then they will receive 10% of each reserve token balance in return
-      * note that the function can be called also when conversions are disabled
-      * 
-      * @param _amount  amount to liquidate (in the smart token)
-    */
-    function liquidate(uint256 _amount)
-        public
-        multipleReservesOnly
-    {
-        uint256 supply = token.totalSupply();
-        IBancorFormula formula = IBancorFormula(registry.addressOf(ContractIds.BANCOR_FORMULA));
-
-        // destroy _amount from the caller's balance in the smart token
-        token.destroy(msg.sender, _amount);
-
-        // iterate through the reserve tokens and send a percentage equal to the ratio between _amount
-        // and the total supply from each reserve balance to the caller
-        IERC20Token reserveToken;
-        uint256 reserveBalance;
-        uint256 reserveAmount;
-        for (uint16 i = 0; i < reserveTokens.length; i++) {
-            reserveToken = reserveTokens[i];
-<<<<<<< HEAD
-            reserveBalance = getReserveBalance(reserveToken);
-            reserveAmount = formula.calculateLiquidateReturn(supply, reserveBalance, totalReserveRatio, _amount);
-=======
-            reserveBalance = reserveToken.balanceOf(this);
-            reserveAmount = _amount.mul(reserveBalance).div(supply);
->>>>>>> ebaed1e3
-
-            // update virtual balance if relevant
-            Reserve storage reserve = reserves[reserveToken];
-            if (reserve.isVirtualBalanceEnabled)
-                reserve.virtualBalance = reserve.virtualBalance.sub(reserveAmount);
-
-            // transfer funds to the caller in the reserve token
-            ensureTransfer(reserveToken, msg.sender, reserveAmount);
-
-            // dispatch price data update for the smart token/reserve
-            emit PriceDataUpdate(reserveToken, supply - _amount, reserveBalance - reserveAmount, reserve.ratio);
-        }
-    }
-
-    /**
-      * @dev helper, dispatches the Conversion event
-      * 
-      * @param _fromToken       ERC20 token to convert from
-      * @param _toToken         ERC20 token to convert to
-      * @param _amount          amount purchased/sold (in the source token)
-      * @param _returnAmount    amount returned (in the target token)
-    */
-    function dispatchConversionEvent(IERC20Token _fromToken, IERC20Token _toToken, uint256 _amount, uint256 _returnAmount, uint256 _feeAmount) private {
-        // fee amount is converted to 255 bits -
-        // negative amount means the fee is taken from the source token, positive amount means its taken from the target token
-        // currently the fee is always taken from the target token
-        // since we convert it to a signed number, we first ensure that it's capped at 255 bits to prevent overflow
-        assert(_feeAmount < 2 ** 255);
-        emit Conversion(_fromToken, _toToken, msg.sender, _amount, _returnAmount, int256(_feeAmount));
-    }
-
-    function getSignature(
-        uint256 _customVal,
-        uint256 _block,
-        uint8 _v,
-        bytes32 _r,
-        bytes32 _s
-    ) private pure returns (uint256[] memory) {
-        if (_v == 0x0 && _r == 0x0 && _s == 0x0)
-            return new uint256[](0);
-        uint256[] memory signature = new uint256[](5);
-        signature[0] = _customVal;
-        signature[1] = _block;
-        signature[2] = uint256(_v);
-        signature[3] = uint256(_r);
-        signature[4] = uint256(_s);
-        return signature;
-    }
-
-    /**
-      * @dev deprecated, backward compatibility
-    */
-    function change(IERC20Token _fromToken, IERC20Token _toToken, uint256 _amount, uint256 _minReturn) public returns (uint256) {
-        return convertInternal(_fromToken, _toToken, _amount, _minReturn);
-    }
-
-    /**
-      * @dev deprecated, backward compatibility
-    */
-    function convert(IERC20Token _fromToken, IERC20Token _toToken, uint256 _amount, uint256 _minReturn) public returns (uint256) {
-        return convert2(_fromToken, _toToken, _amount, _minReturn, address(0), 0);
-    }
-
-    /**
-      * @dev deprecated, backward compatibility
-    */
-    function quickConvert(IERC20Token[] _path, uint256 _amount, uint256 _minReturn) public payable returns (uint256) {
-        return quickConvert2(_path, _amount, _minReturn, address(0), 0);
-    }
-
-    /**
-      * @dev deprecated, backward compatibility
-    */
-    function quickConvertPrioritized(IERC20Token[] _path, uint256 _amount, uint256 _minReturn, uint256 _block, uint8 _v, bytes32 _r, bytes32 _s) public payable returns (uint256) {
-        return quickConvertPrioritized2(_path, _amount, _minReturn, getSignature(_amount, _block, _v, _r, _s), address(0), 0);
-    }
-
-    /**
-      * @dev deprecated, backward compatibility
-    */
-    function completeXConversion(IERC20Token[] _path, uint256 _minReturn, uint256 _conversionId, uint256 _block, uint8 _v, bytes32 _r, bytes32 _s) public returns (uint256) {
-        return completeXConversion2(_path, _minReturn, _conversionId, getSignature(_conversionId, _block, _v, _r, _s));
-    }
-
-    /**
-      * @dev deprecated, backward compatibility
-    */
-    function connectors(address _address) public view returns (uint256, uint32, bool, bool, bool) {
-        Reserve storage reserve = reserves[_address];
-        return(reserve.virtualBalance, reserve.ratio, reserve.isVirtualBalanceEnabled, reserve.isSaleEnabled, reserve.isSet);
-    }
-
-    /**
-      * @dev deprecated, backward compatibility
-    */
-    function connectorTokens(uint256 _index) public view returns (IERC20Token) {
-        return BancorConverter.reserveTokens[_index];
-    }
-
-    /**
-      * @dev deprecated, backward compatibility
-    */
-    function connectorTokenCount() public view returns (uint16) {
-        return reserveTokenCount();
-    }
-
-    /**
-      * @dev deprecated, backward compatibility
-    */
-    function addConnector(IERC20Token _token, uint32 _weight, bool /*_enableVirtualBalance*/) public {
-        addReserve(_token, _weight);
-    }
-
-    /**
-      * @dev deprecated, backward compatibility
-    */
-    function updateConnector(IERC20Token _connectorToken, uint32 /*_weight*/, bool /*_enableVirtualBalance*/, uint256 _virtualBalance) public {
-        updateReserveVirtualBalance(_connectorToken, _virtualBalance);
-    }
-
-    /**
-      * @dev deprecated, backward compatibility
-    */
-    function disableConnectorSale(IERC20Token _connectorToken, bool _disable) public {
-        disableReserveSale(_connectorToken, _disable);
-    }
-
-    /**
-      * @dev deprecated, backward compatibility
-    */
-    function getConnectorBalance(IERC20Token _connectorToken) public view returns (uint256) {
-        return getReserveBalance(_connectorToken);
-    }
-
-    /**
-      * @dev deprecated, backward compatibility
-    */
-    function getCrossConnectorReturn(IERC20Token _fromConnectorToken, IERC20Token _toConnectorToken, uint256 _amount) public view returns (uint256, uint256) {
-        return getCrossReserveReturn(_fromConnectorToken, _toConnectorToken, _amount);
-    }
-}
+pragma solidity 0.4.26;
+import './interfaces/IBancorConverter.sol';
+import './interfaces/IBancorConverterUpgrader.sol';
+import './interfaces/IBancorFormula.sol';
+import '../IBancorNetwork.sol';
+import '../ContractIds.sol';
+import '../FeatureIds.sol';
+import '../utility/Managed.sol';
+import '../utility/Utils.sol';
+import '../utility/SafeMath.sol';
+import '../utility/interfaces/IContractRegistry.sol';
+import '../utility/interfaces/IContractFeatures.sol';
+import '../utility/interfaces/IAddressList.sol';
+import '../token/SmartTokenController.sol';
+import '../token/interfaces/ISmartToken.sol';
+import '../token/interfaces/INonStandardERC20.sol';
+import '../token/interfaces/IEtherToken.sol';
+import '../bancorx/interfaces/IBancorX.sol';
+
+/**
+  * @dev Bancor Converter
+  * 
+  * The Bancor converter allows for conversions between a Smart Token and other ERC20 tokens and between different ERC20 tokens and themselves. 
+  * 
+  * The ERC20 reserve balance can be virtual, meaning that conversions between reserve tokens are based on the virtual balance instead of relying on the actual reserve balance.
+  * 
+  * This mechanism opens the possibility to create different financial tools (for example, lower slippage in conversions).
+  * 
+  * The converter is upgradable (just like any SmartTokenController) and all upgrades are opt-in. 
+  * 
+  * WARNING: It is NOT RECOMMENDED to use the converter with Smart Tokens that have less than 8 decimal digits or with very small numbers because of precision loss 
+  * 
+  * Open issues:
+  * - Front-running attacks are currently mitigated by the following mechanisms:
+  *     - minimum return argument for each conversion provides a way to define a minimum/maximum price for the transaction
+  *     - gas price limit prevents users from having control over the order of execution
+  *     - gas price limit check can be skipped if the transaction comes from a trusted, whitelisted signer
+  * 
+  * Other potential solutions might include a commit/reveal based schemes
+  * - Possibly add getters for the reserve fields so that the client won't need to rely on the order in the struct
+*/
+contract BancorConverter is IBancorConverter, SmartTokenController, Managed, ContractIds, FeatureIds {
+    using SafeMath for uint256;
+
+    uint32 private constant RATIO_RESOLUTION = 1000000;
+    uint64 private constant CONVERSION_FEE_RESOLUTION = 1000000;
+
+    struct Reserve {
+        uint256 virtualBalance;         // reserve virtual balance
+        uint32 ratio;                   // reserve ratio, represented in ppm, 1-1000000
+        bool isVirtualBalanceEnabled;   // true if virtual balance is enabled, false if not
+        bool isSaleEnabled;             // is sale of the reserve token enabled, can be set by the owner
+        bool isSet;                     // used to tell if the mapping element is defined
+    }
+
+    /**
+      * @dev version number
+    */
+    uint16 public version = 20;
+    string public converterType = 'bancor';
+
+    bool public allowRegistryUpdate = true;             // allows the owner to prevent/allow the registry to be updated
+    IContractRegistry public prevRegistry;              // address of previous registry as security mechanism
+    IContractRegistry public registry;                  // contract registry contract
+    IWhitelist public conversionWhitelist;              // whitelist contract with list of addresses that are allowed to use the converter
+    IERC20Token[] public reserveTokens;                 // ERC20 standard token addresses (prior version 17, use 'connectorTokens' instead)
+    mapping (address => Reserve) public reserves;       // reserve token addresses -> reserve data (prior version 17, use 'connectors' instead)
+    uint32 private totalReserveRatio = 0;               // used to efficiently prevent increasing the total reserve ratio above 100%
+    uint32 public maxConversionFee = 0;                 // maximum conversion fee for the lifetime of the contract,
+                                                        // represented in ppm, 0...1000000 (0 = no fee, 100 = 0.01%, 1000000 = 100%)
+    uint32 public conversionFee = 0;                    // current conversion fee, represented in ppm, 0...maxConversionFee
+    bool public conversionsEnabled = true;              // true if token conversions is enabled, false if not
+
+    /**
+      * @dev triggered when a conversion between two tokens occurs
+      * 
+      * @param _fromToken       ERC20 token converted from
+      * @param _toToken         ERC20 token converted to
+      * @param _trader          wallet that initiated the trade
+      * @param _amount          amount converted, in fromToken
+      * @param _return          amount returned, minus conversion fee
+      * @param _conversionFee   conversion fee
+    */
+    event Conversion(
+        address indexed _fromToken,
+        address indexed _toToken,
+        address indexed _trader,
+        uint256 _amount,
+        uint256 _return,
+        int256 _conversionFee
+    );
+
+    /**
+      * @dev triggered after a conversion with new price data
+      * 
+      * @param  _connectorToken     reserve token
+      * @param  _tokenSupply        smart token supply
+      * @param  _connectorBalance   reserve balance
+      * @param  _connectorWeight    reserve ratio
+    */
+    event PriceDataUpdate(
+        address indexed _connectorToken,
+        uint256 _tokenSupply,
+        uint256 _connectorBalance,
+        uint32 _connectorWeight
+    );
+
+    /**
+      * @dev triggered when the conversion fee is updated
+      * 
+      * @param  _prevFee    previous fee percentage, represented in ppm
+      * @param  _newFee     new fee percentage, represented in ppm
+    */
+    event ConversionFeeUpdate(uint32 _prevFee, uint32 _newFee);
+
+    /**
+      * @dev triggered when conversions are enabled/disabled
+      * 
+      * @param  _conversionsEnabled true if conversions are enabled, false if not
+    */
+    event ConversionsEnable(bool _conversionsEnabled);
+
+    /**
+      * @dev triggered when virtual balances are enabled/disabled
+      * 
+      * @param  _enabled true if virtual balances are enabled, false if not
+    */
+    event VirtualBalancesEnable(bool _enabled);
+
+    /**
+      * @dev initializes a new BancorConverter instance
+      * 
+      * @param  _token              smart token governed by the converter
+      * @param  _registry           address of a contract registry contract
+      * @param  _maxConversionFee   maximum conversion fee, represented in ppm
+      * @param  _reserveToken       optional, initial reserve, allows defining the first reserve at deployment time
+      * @param  _reserveRatio       optional, ratio for the initial reserve
+    */
+    constructor(
+        ISmartToken _token,
+        IContractRegistry _registry,
+        uint32 _maxConversionFee,
+        IERC20Token _reserveToken,
+        uint32 _reserveRatio
+    )
+        public
+        SmartTokenController(_token)
+        validAddress(_registry)
+        validConversionFee(_maxConversionFee)
+    {
+        registry = _registry;
+        prevRegistry = _registry;
+        IContractFeatures features = IContractFeatures(registry.addressOf(ContractIds.CONTRACT_FEATURES));
+
+        // initialize supported features
+        if (features != address(0))
+            features.enableFeatures(FeatureIds.CONVERTER_CONVERSION_WHITELIST, true);
+
+        maxConversionFee = _maxConversionFee;
+
+        if (_reserveToken != address(0))
+            addReserve(_reserveToken, _reserveRatio);
+    }
+
+    // validates a reserve token address - verifies that the address belongs to one of the reserve tokens
+    modifier validReserve(IERC20Token _address) {
+        require(reserves[_address].isSet);
+        _;
+    }
+
+    // validates conversion fee
+    modifier validConversionFee(uint32 _conversionFee) {
+        require(_conversionFee >= 0 && _conversionFee <= CONVERSION_FEE_RESOLUTION);
+        _;
+    }
+
+    // validates reserve ratio
+    modifier validReserveRatio(uint32 _ratio) {
+        require(_ratio > 0 && _ratio <= RATIO_RESOLUTION);
+        _;
+    }
+
+    // allows execution only when conversions aren't disabled
+    modifier conversionsAllowed {
+        require(conversionsEnabled);
+        _;
+    }
+
+    // allows execution by the BancorNetwork contract only
+    modifier bancorNetworkOnly {
+        IBancorNetwork bancorNetwork = IBancorNetwork(registry.addressOf(ContractIds.BANCOR_NETWORK));
+        require(msg.sender == address(bancorNetwork));
+        _;
+    }
+
+    // allows execution by the converter upgrader contract only
+    modifier converterUpgraderOnly {
+        address converterUpgrader = registry.addressOf(ContractIds.BANCOR_CONVERTER_UPGRADER);
+        require(msg.sender == converterUpgrader);
+        _;
+    }
+
+    // allows execution only if the total-supply of the token is greater than zero
+    modifier totalSupplyGreaterThanZeroOnly {
+        require(token.totalSupply() > 0);
+        _;
+    }
+
+    // allows execution only on a multiple-reserve converter
+    modifier multipleReservesOnly {
+        require(reserveTokens.length > 1);
+        _;
+    }
+
+    /**
+      * @dev sets the contract registry to whichever address the current registry is pointing to
+     */
+    function updateRegistry() public {
+        // require that upgrading is allowed or that the caller is the owner
+        require(allowRegistryUpdate || msg.sender == owner);
+
+        // get the address of whichever registry the current registry is pointing to
+        address newRegistry = registry.addressOf(ContractIds.CONTRACT_REGISTRY);
+
+        // if the new registry hasn't changed or is the zero address, revert
+        require(newRegistry != address(registry) && newRegistry != address(0));
+
+        // set the previous registry as current registry and current registry as newRegistry
+        prevRegistry = registry;
+        registry = IContractRegistry(newRegistry);
+    }
+
+    /**
+      * @dev security mechanism allowing the converter owner to revert to the previous registry,
+      * to be used in emergency scenario
+    */
+    function restoreRegistry() public ownerOrManagerOnly {
+        // set the registry as previous registry
+        registry = prevRegistry;
+
+        // after a previous registry is restored, only the owner can allow future updates
+        allowRegistryUpdate = false;
+    }
+
+    /**
+      * @dev disables the registry update functionality
+      * this is a safety mechanism in case of a emergency
+      * can only be called by the manager or owner
+      * 
+      * @param _disable    true to disable registry updates, false to re-enable them
+    */
+    function disableRegistryUpdate(bool _disable) public ownerOrManagerOnly {
+        allowRegistryUpdate = !_disable;
+    }
+
+    /**
+      * @dev returns the number of reserve tokens defined
+      * note that prior to version 17, you should use 'connectorTokenCount' instead
+      * 
+      * @return number of reserve tokens
+    */
+    function reserveTokenCount() public view returns (uint16) {
+        return uint16(reserveTokens.length);
+    }
+
+    /**
+      * @dev allows the owner to update & enable the conversion whitelist contract address
+      * when set, only addresses that are whitelisted are actually allowed to use the converter
+      * note that the whitelist check is actually done by the BancorNetwork contract
+      * 
+      * @param _whitelist    address of a whitelist contract
+    */
+    function setConversionWhitelist(IWhitelist _whitelist)
+        public
+        ownerOnly
+        notThis(_whitelist)
+    {
+        conversionWhitelist = _whitelist;
+    }
+
+    /**
+      * @dev disables the entire conversion functionality
+      * this is a safety mechanism in case of a emergency
+      * can only be called by the manager
+      * 
+      * @param _disable true to disable conversions, false to re-enable them
+    */
+    function disableConversions(bool _disable) public ownerOrManagerOnly {
+        if (conversionsEnabled == _disable) {
+            conversionsEnabled = !_disable;
+            emit ConversionsEnable(conversionsEnabled);
+        }
+    }
+
+    /**
+      * @dev allows transferring the token ownership
+      * the new owner needs to accept the transfer
+      * can only be called by the contract owner
+      * note that token ownership can only be transferred while the owner is the converter upgrader contract
+      * 
+      * @param _newOwner    new token owner
+    */
+    function transferTokenOwnership(address _newOwner)
+        public
+        ownerOnly
+        converterUpgraderOnly
+    {
+        super.transferTokenOwnership(_newOwner);
+    }
+
+    /**
+      * @dev used by a new owner to accept a token ownership transfer
+      * can only be called by the contract owner
+      * note that token ownership can only be accepted if its total-supply is greater than zero
+    */
+    function acceptTokenOwnership()
+        public
+        ownerOnly
+        totalSupplyGreaterThanZeroOnly
+    {
+        super.acceptTokenOwnership();
+    }
+
+    /**
+      * @dev updates the current conversion fee
+      * can only be called by the manager
+      * 
+      * @param _conversionFee new conversion fee, represented in ppm
+    */
+    function setConversionFee(uint32 _conversionFee)
+        public
+        ownerOrManagerOnly
+    {
+        require(_conversionFee >= 0 && _conversionFee <= maxConversionFee);
+        emit ConversionFeeUpdate(conversionFee, _conversionFee);
+        conversionFee = _conversionFee;
+    }
+
+    /**
+      * @dev given a return amount, returns the amount minus the conversion fee
+      * 
+      * @param _amount      return amount
+      * @param _magnitude   1 for standard conversion, 2 for cross reserve conversion
+      * 
+      * @return return amount minus conversion fee
+    */
+    function getFinalAmount(uint256 _amount, uint8 _magnitude) public view returns (uint256) {
+        return _amount.mul((CONVERSION_FEE_RESOLUTION - conversionFee) ** _magnitude).div(CONVERSION_FEE_RESOLUTION ** _magnitude);
+    }
+
+    /**
+      * @dev withdraws tokens held by the converter and sends them to an account
+      * can only be called by the owner
+      * note that reserve tokens can only be withdrawn by the owner while the converter is inactive
+      * unless the owner is the converter upgrader contract
+      * 
+      * @param _token   ERC20 token contract address
+      * @param _to      account to receive the new amount
+      * @param _amount  amount to withdraw
+    */
+    function withdrawTokens(IERC20Token _token, address _to, uint256 _amount) public {
+        address converterUpgrader = registry.addressOf(ContractIds.BANCOR_CONVERTER_UPGRADER);
+
+        // if the token is not a reserve token, allow withdrawal
+        // otherwise verify that the converter is inactive or that the owner is the upgrader contract
+        require(!reserves[_token].isSet || token.owner() != address(this) || owner == converterUpgrader);
+        super.withdrawTokens(_token, _to, _amount);
+    }
+
+    /**
+      * @dev upgrades the converter to the latest version
+      * can only be called by the owner
+      * note that the owner needs to call acceptOwnership/acceptManagement on the new converter after the upgrade
+    */
+    function upgrade() public ownerOnly {
+        IBancorConverterUpgrader converterUpgrader = IBancorConverterUpgrader(registry.addressOf(ContractIds.BANCOR_CONVERTER_UPGRADER));
+
+        transferOwnership(converterUpgrader);
+        converterUpgrader.upgrade(version);
+        acceptOwnership();
+    }
+
+    /**
+      * @dev defines a new reserve for the token
+      * can only be called by the owner while the converter is inactive
+      * note that prior to version 17, you should use 'addConnector' instead
+      * 
+      * @param _token                  address of the reserve token
+      * @param _ratio                  constant reserve ratio, represented in ppm, 1-1000000
+    */
+    function addReserve(IERC20Token _token, uint32 _ratio)
+        public
+        ownerOnly
+        inactive
+        validAddress(_token)
+        notThis(_token)
+        validReserveRatio(_ratio)
+    {
+        require(_token != token && !reserves[_token].isSet && totalReserveRatio + _ratio <= RATIO_RESOLUTION); // validate input
+
+        reserves[_token].ratio = _ratio;
+        reserves[_token].isVirtualBalanceEnabled = false;
+        reserves[_token].virtualBalance = 0;
+        reserves[_token].isSaleEnabled = true;
+        reserves[_token].isSet = true;
+        reserveTokens.push(_token);
+        totalReserveRatio += _ratio;
+    }
+
+    /**
+      * @dev updates a reserve's virtual balance
+      * only used during an upgrade process
+      * can only be called by the contract owner while the owner is the converter upgrader contract
+      * note that prior to version 17, you should use 'updateConnector' instead
+      * 
+      * @param _reserveToken    address of the reserve token
+      * @param _virtualBalance  new reserve virtual balance, or 0 to disable virtual balance
+    */
+    function updateReserveVirtualBalance(IERC20Token _reserveToken, uint256 _virtualBalance)
+        public
+        ownerOnly
+        converterUpgraderOnly
+        validReserve(_reserveToken)
+    {
+        Reserve storage reserve = reserves[_reserveToken];
+        reserve.isVirtualBalanceEnabled = _virtualBalance != 0;
+        reserve.virtualBalance = _virtualBalance;
+    }
+
+    /**
+      * @dev enables virtual balance for the reserves
+      * virtual balance only affects conversions between reserve tokens
+      * virtual balance of all reserves can only scale by the same factor, to keep the ratio between them the same
+      * note that the balance is determined during the execution of this function and set statically -
+      * meaning that it's not calculated dynamically based on the factor after each conversion
+      * can only be called by the contract owner while the converter is active
+      * 
+      * @param _scaleFactor  percentage, 100-1000 (100 = no virtual balance, 1000 = virtual balance = actual balance * 10)
+    */
+    function enableVirtualBalances(uint16 _scaleFactor)
+        public
+        ownerOnly
+        active
+    {
+        // validate input
+        require(_scaleFactor >= 100 && _scaleFactor <= 1000);
+        bool enable = _scaleFactor != 100;
+
+        // iterate through the reserves and scale their balance by the ratio provided,
+        // or disable virtual balance altogether if a factor of 100% is passed in
+        IERC20Token reserveToken;
+        for (uint16 i = 0; i < reserveTokens.length; i++) {
+            reserveToken = reserveTokens[i];
+            Reserve storage reserve = reserves[reserveToken];
+            reserve.isVirtualBalanceEnabled = enable;
+            reserve.virtualBalance = enable ? reserveToken.balanceOf(this).mul(_scaleFactor).div(100) : 0;
+        }
+
+        emit VirtualBalancesEnable(enable);
+    }
+
+    /**
+      * @dev disables converting from the given reserve token in case the reserve token got compromised
+      * can only be called by the owner
+      * note that converting to the token is still enabled regardless of this flag and it cannot be disabled by the owner
+      * note that prior to version 17, you should use 'disableConnectorSale' instead
+      * 
+      * @param _reserveToken    reserve token contract address
+      * @param _disable         true to disable the token, false to re-enable it
+    */
+    function disableReserveSale(IERC20Token _reserveToken, bool _disable)
+        public
+        ownerOnly
+        validReserve(_reserveToken)
+    {
+        reserves[_reserveToken].isSaleEnabled = !_disable;
+    }
+
+    /**
+      * @dev returns the reserve's virtual balance if one is defined, otherwise returns the actual balance
+      * note that prior to version 17, you should use 'getConnectorBalance' instead
+      * 
+      * @param _reserveToken    reserve token contract address
+      * 
+      * @return reserve balance
+    */
+    function getReserveBalance(IERC20Token _reserveToken)
+        public
+        view
+        validReserve(_reserveToken)
+        returns (uint256)
+    {
+        Reserve storage reserve = reserves[_reserveToken];
+        return reserve.isVirtualBalanceEnabled ? reserve.virtualBalance : _reserveToken.balanceOf(this);
+    }
+
+    /**
+      * @dev calculates the expected return of converting a given amount of tokens
+      * 
+      * @param _fromToken  contract address of the token to convert from
+      * @param _toToken    contract address of the token to convert to
+      * @param _amount     amount of tokens received from the user
+      * 
+      * @return amount of tokens that the user will receive
+      * @return amount of tokens that the user will pay as fee
+    */
+    function getReturn(IERC20Token _fromToken, IERC20Token _toToken, uint256 _amount) public view returns (uint256, uint256) {
+        require(_fromToken != _toToken); // validate input
+
+        // conversion between the token and one of its reserves
+        if (_toToken == token)
+            return getPurchaseReturn(_fromToken, _amount);
+        else if (_fromToken == token)
+            return getSaleReturn(_toToken, _amount);
+
+        // conversion between 2 reserves
+        return getCrossReserveReturn(_fromToken, _toToken, _amount);
+    }
+
+    /**
+      * @dev calculates the expected return of buying with a given amount of tokens
+      * 
+      * @param _reserveToken    contract address of the reserve token
+      * @param _depositAmount   amount of reserve-tokens received from the user
+      * 
+      * @return amount of supply-tokens that the user will receive
+      * @return amount of supply-tokens that the user will pay as fee
+    */
+    function getPurchaseReturn(IERC20Token _reserveToken, uint256 _depositAmount)
+        public
+        view
+        active
+        validReserve(_reserveToken)
+        returns (uint256, uint256)
+    {
+        Reserve storage reserve = reserves[_reserveToken];
+        require(reserve.isSaleEnabled); // validate input
+
+        uint256 tokenSupply = token.totalSupply();
+        uint256 reserveBalance = _reserveToken.balanceOf(this);
+        IBancorFormula formula = IBancorFormula(registry.addressOf(ContractIds.BANCOR_FORMULA));
+        uint256 amount = formula.calculatePurchaseReturn(tokenSupply, reserveBalance, reserve.ratio, _depositAmount);
+        uint256 finalAmount = getFinalAmount(amount, 1);
+
+        // return the amount minus the conversion fee and the conversion fee
+        return (finalAmount, amount - finalAmount);
+    }
+
+    /**
+      * @dev calculates the expected return of selling a given amount of tokens
+      * 
+      * @param _reserveToken    contract address of the reserve token
+      * @param _sellAmount      amount of supply-tokens received from the user
+      * 
+      * @return amount of reserve-tokens that the user will receive
+      * @return amount of reserve-tokens that the user will pay as fee
+    */
+    function getSaleReturn(IERC20Token _reserveToken, uint256 _sellAmount)
+        public
+        view
+        active
+        validReserve(_reserveToken)
+        returns (uint256, uint256)
+    {
+        Reserve storage reserve = reserves[_reserveToken];
+        uint256 tokenSupply = token.totalSupply();
+        uint256 reserveBalance = _reserveToken.balanceOf(this);
+        IBancorFormula formula = IBancorFormula(registry.addressOf(ContractIds.BANCOR_FORMULA));
+        uint256 amount = formula.calculateSaleReturn(tokenSupply, reserveBalance, reserve.ratio, _sellAmount);
+        uint256 finalAmount = getFinalAmount(amount, 1);
+
+        // return the amount minus the conversion fee and the conversion fee
+        return (finalAmount, amount - finalAmount);
+    }
+
+    /**
+      * @dev calculates the expected return of converting a given amount from one reserve to another
+      * note that prior to version 17, you should use 'getCrossConnectorReturn' instead
+      * 
+      * @param _fromReserveToken    contract address of the reserve token to convert from
+      * @param _toReserveToken      contract address of the reserve token to convert to
+      * @param _amount              amount of tokens received from the user
+      * 
+      * @return amount of tokens that the user will receive
+      * @return amount of tokens that the user will pay as fee
+    */
+    function getCrossReserveReturn(IERC20Token _fromReserveToken, IERC20Token _toReserveToken, uint256 _amount)
+        public
+        view
+        active
+        validReserve(_fromReserveToken)
+        validReserve(_toReserveToken)
+        returns (uint256, uint256)
+    {
+        Reserve storage fromReserve = reserves[_fromReserveToken];
+        Reserve storage toReserve = reserves[_toReserveToken];
+        require(fromReserve.isSaleEnabled); // validate input
+
+        IBancorFormula formula = IBancorFormula(registry.addressOf(ContractIds.BANCOR_FORMULA));
+        uint256 amount = formula.calculateCrossReserveReturn(
+            getReserveBalance(_fromReserveToken), 
+            fromReserve.ratio, 
+            getReserveBalance(_toReserveToken), 
+            toReserve.ratio, 
+            _amount);
+        uint256 finalAmount = getFinalAmount(amount, 2);
+
+        // return the amount minus the conversion fee and the conversion fee
+        // the fee is higher (magnitude = 2) since cross reserve conversion equals 2 conversions (from / to the smart token)
+        return (finalAmount, amount - finalAmount);
+    }
+
+    /**
+      * @dev converts a specific amount of _fromToken to _toToken
+      * can only be called by the bancor network contract
+      * 
+      * @param _fromToken  ERC20 token to convert from
+      * @param _toToken    ERC20 token to convert to
+      * @param _amount     amount to convert, in fromToken
+      * @param _minReturn  if the conversion results in an amount smaller than the minimum return - it is cancelled, must be nonzero
+      * 
+      * @return conversion return amount
+    */
+    function convertInternal(IERC20Token _fromToken, IERC20Token _toToken, uint256 _amount, uint256 _minReturn)
+        public
+        bancorNetworkOnly
+        conversionsAllowed
+        greaterThanZero(_minReturn)
+        returns (uint256)
+    {
+        require(_fromToken != _toToken); // validate input
+
+        // conversion between the token and one of its reserves
+        if (_toToken == token)
+            return buy(_fromToken, _amount, _minReturn);
+        else if (_fromToken == token)
+            return sell(_toToken, _amount, _minReturn);
+
+        uint256 amount;
+        uint256 feeAmount;
+
+        // conversion between 2 reserves
+        (amount, feeAmount) = getCrossReserveReturn(_fromToken, _toToken, _amount);
+        // ensure the trade gives something in return and meets the minimum requested amount
+        require(amount != 0 && amount >= _minReturn);
+
+        // update the source token virtual balance if relevant
+        Reserve storage fromReserve = reserves[_fromToken];
+        if (fromReserve.isVirtualBalanceEnabled)
+            fromReserve.virtualBalance = fromReserve.virtualBalance.add(_amount);
+
+        // update the target token virtual balance if relevant
+        Reserve storage toReserve = reserves[_toToken];
+        if (toReserve.isVirtualBalanceEnabled)
+            toReserve.virtualBalance = toReserve.virtualBalance.sub(amount);
+
+        // ensure that the trade won't deplete the reserve balance
+        uint256 toReserveBalance = getReserveBalance(_toToken);
+        assert(amount < toReserveBalance);
+
+        // transfer funds from the caller in the from reserve token
+        ensureTransferFrom(_fromToken, msg.sender, this, _amount);
+        // transfer funds to the caller in the to reserve token
+        // the transfer might fail if virtual balance is enabled
+        ensureTransfer(_toToken, msg.sender, amount);
+
+        // dispatch the conversion event
+        // the fee is higher (magnitude = 2) since cross reserve conversion equals 2 conversions (from / to the smart token)
+        dispatchConversionEvent(_fromToken, _toToken, _amount, amount, feeAmount);
+
+        // dispatch price data updates for the smart token / both reserves
+        emit PriceDataUpdate(_fromToken, token.totalSupply(), _fromToken.balanceOf(this), fromReserve.ratio);
+        emit PriceDataUpdate(_toToken, token.totalSupply(), _toToken.balanceOf(this), toReserve.ratio);
+        return amount;
+    }
+
+    /**
+      * @dev buys the token by depositing one of its reserve tokens
+      * 
+      * @param _reserveToken    reserve token contract address
+      * @param _depositAmount   amount to deposit (in the reserve token)
+      * @param _minReturn       if the conversion results in an amount smaller than the minimum return - it is cancelled, must be nonzero
+      * 
+      * @return buy return amount
+    */
+    function buy(IERC20Token _reserveToken, uint256 _depositAmount, uint256 _minReturn) internal returns (uint256) {
+        uint256 amount;
+        uint256 feeAmount;
+        (amount, feeAmount) = getPurchaseReturn(_reserveToken, _depositAmount);
+        // ensure the trade gives something in return and meets the minimum requested amount
+        require(amount != 0 && amount >= _minReturn);
+
+        // update virtual balance if relevant
+        Reserve storage reserve = reserves[_reserveToken];
+        if (reserve.isVirtualBalanceEnabled)
+            reserve.virtualBalance = reserve.virtualBalance.add(_depositAmount);
+
+        // transfer funds from the caller in the reserve token
+        ensureTransferFrom(_reserveToken, msg.sender, this, _depositAmount);
+        // issue new funds to the caller in the smart token
+        token.issue(msg.sender, amount);
+
+        // dispatch the conversion event
+        dispatchConversionEvent(_reserveToken, token, _depositAmount, amount, feeAmount);
+
+        // dispatch price data update for the smart token/reserve
+        emit PriceDataUpdate(_reserveToken, token.totalSupply(), _reserveToken.balanceOf(this), reserve.ratio);
+        return amount;
+    }
+
+    /**
+      * @dev sells the token by withdrawing from one of its reserve tokens
+      * 
+      * @param _reserveToken    reserve token contract address
+      * @param _sellAmount      amount to sell (in the smart token)
+      * @param _minReturn       if the conversion results in an amount smaller the minimum return - it is cancelled, must be nonzero
+      * 
+      * @return sell return amount
+    */
+    function sell(IERC20Token _reserveToken, uint256 _sellAmount, uint256 _minReturn) internal returns (uint256) {
+        require(_sellAmount <= token.balanceOf(msg.sender)); // validate input
+        uint256 amount;
+        uint256 feeAmount;
+        (amount, feeAmount) = getSaleReturn(_reserveToken, _sellAmount);
+        // ensure the trade gives something in return and meets the minimum requested amount
+        require(amount != 0 && amount >= _minReturn);
+
+        // ensure that the trade will only deplete the reserve balance if the total supply is depleted as well
+        uint256 tokenSupply = token.totalSupply();
+        uint256 reserveBalance = _reserveToken.balanceOf(this);
+        assert(amount < reserveBalance || (amount == reserveBalance && _sellAmount == tokenSupply));
+
+        // update virtual balance if relevant
+        Reserve storage reserve = reserves[_reserveToken];
+        if (reserve.isVirtualBalanceEnabled)
+            reserve.virtualBalance = reserve.virtualBalance.sub(amount);
+
+        // destroy _sellAmount from the caller's balance in the smart token
+        token.destroy(msg.sender, _sellAmount);
+        // transfer funds to the caller in the reserve token
+        ensureTransfer(_reserveToken, msg.sender, amount);
+
+        // dispatch the conversion event
+        dispatchConversionEvent(token, _reserveToken, _sellAmount, amount, feeAmount);
+
+        // dispatch price data update for the smart token/reserve
+        emit PriceDataUpdate(_reserveToken, token.totalSupply(), _reserveToken.balanceOf(this), reserve.ratio);
+        return amount;
+    }
+
+    /**
+      * @dev converts a specific amount of _fromToken to _toToken
+      * note that prior to version 16, you should use 'convert' instead
+      * 
+      * @param _fromToken           ERC20 token to convert from
+      * @param _toToken             ERC20 token to convert to
+      * @param _amount              amount to convert, in fromToken
+      * @param _minReturn           if the conversion results in an amount smaller than the minimum return - it is cancelled, must be nonzero
+      * @param _affiliateAccount    affiliate account
+      * @param _affiliateFee        affiliate fee in PPM
+      * 
+      * @return conversion return amount
+    */
+    function convert2(IERC20Token _fromToken, IERC20Token _toToken, uint256 _amount, uint256 _minReturn, address _affiliateAccount, uint256 _affiliateFee) public returns (uint256) {
+        IERC20Token[] memory path = new IERC20Token[](3);
+        (path[0], path[1], path[2]) = (_fromToken, token, _toToken);
+        return quickConvert2(path, _amount, _minReturn, _affiliateAccount, _affiliateFee);
+    }
+
+    /**
+      * @dev converts the token to any other token in the bancor network by following a predefined conversion path
+      * note that when converting from an ERC20 token (as opposed to a smart token), allowance must be set beforehand
+      * note that prior to version 16, you should use 'quickConvert' instead
+      * 
+      * @param _path                conversion path, see conversion path format in the BancorNetwork contract
+      * @param _amount              amount to convert from (in the initial source token)
+      * @param _minReturn           if the conversion results in an amount smaller than the minimum return - it is cancelled, must be nonzero
+      * @param _affiliateAccount    affiliate account
+      * @param _affiliateFee        affiliate fee in PPM
+      * 
+      * @return tokens issued in return
+    */
+    function quickConvert2(IERC20Token[] _path, uint256 _amount, uint256 _minReturn, address _affiliateAccount, uint256 _affiliateFee)
+        public
+        payable
+        returns (uint256)
+    {
+        return quickConvertPrioritized2(_path, _amount, _minReturn, getSignature(0x0, 0x0, 0x0, 0x0, 0x0), _affiliateAccount, _affiliateFee);
+    }
+
+    /**
+      * @dev converts the token to any other token in the bancor network by following a predefined conversion path
+      * note that when converting from an ERC20 token (as opposed to a smart token), allowance must be set beforehand
+      * note that prior to version 16, you should use 'quickConvertPrioritized' instead
+      * 
+      * @param _path                conversion path, see conversion path format in the BancorNetwork contract
+      * @param _amount              amount to convert from (in the initial source token)
+      * @param _minReturn           if the conversion results in an amount smaller than the minimum return - it is cancelled, must be nonzero
+      * @param _signature           an array of the following elements:
+      *     [0] uint256             custom value that was signed for prioritized conversion; must be equal to _amount
+      *     [1] uint256             if the current block exceeded the given parameter - it is cancelled
+      *     [2] uint8               (signature[128:130]) associated with the signer address and helps to validate if the signature is legit
+      *     [3] bytes32             (signature[0:64]) associated with the signer address and helps to validate if the signature is legit
+      *     [4] bytes32             (signature[64:128]) associated with the signer address and helps to validate if the signature is legit
+      * if the array is empty (length == 0), then the gas-price limit is verified instead of the signature
+      * @param _affiliateAccount    affiliate account
+      * @param _affiliateFee        affiliate fee in PPM
+      * 
+      * @return tokens issued in return
+    */
+    function quickConvertPrioritized2(IERC20Token[] _path, uint256 _amount, uint256 _minReturn, uint256[] memory _signature, address _affiliateAccount, uint256 _affiliateFee)
+        public
+        payable
+        returns (uint256)
+    {
+        require(_signature.length == 0 || _signature[0] == _amount);
+
+        IBancorNetwork bancorNetwork = IBancorNetwork(registry.addressOf(ContractIds.BANCOR_NETWORK));
+
+        // we need to transfer the source tokens from the caller to the BancorNetwork contract,
+        // so it can execute the conversion on behalf of the caller
+        if (msg.value == 0) {
+            // not ETH, send the source tokens to the BancorNetwork contract
+            // if the token is the smart token, no allowance is required - destroy the tokens
+            // from the caller and issue them to the BancorNetwork contract
+            if (_path[0] == token) {
+                token.destroy(msg.sender, _amount); // destroy _amount tokens from the caller's balance in the smart token
+                token.issue(bancorNetwork, _amount); // issue _amount new tokens to the BancorNetwork contract
+            } else {
+                // otherwise, we assume we already have allowance, transfer the tokens directly to the BancorNetwork contract
+                ensureTransferFrom(_path[0], msg.sender, bancorNetwork, _amount);
+            }
+        }
+
+        // execute the conversion and pass on the ETH with the call
+        return bancorNetwork.convertForPrioritized4.value(msg.value)(_path, _amount, _minReturn, msg.sender, _signature, _affiliateAccount, _affiliateFee);
+    }
+
+    /**
+      * @dev allows a user to convert BNT that was sent from another blockchain into any other
+      * token on the BancorNetwork without specifying the amount of BNT to be converted, but
+      * rather by providing the xTransferId which allows us to get the amount from BancorX.
+      * note that prior to version 16, you should use 'completeXConversion' instead
+      * 
+      * @param _path            conversion path, see conversion path format in the BancorNetwork contract
+      * @param _minReturn       if the conversion results in an amount smaller than the minimum return - it is cancelled, must be nonzero
+      * @param _conversionId    pre-determined unique (if non zero) id which refers to this transaction 
+      * @param _signature       an array of the following elements:
+      *     [0] uint256         custom value that was signed for prioritized conversion; must be equal to _conversionId
+      *     [1] uint256         if the current block exceeded the given parameter - it is cancelled
+      *     [2] uint8           (signature[128:130]) associated with the signer address and helps to validate if the signature is legit
+      *     [3] bytes32         (signature[0:64]) associated with the signer address and helps to validate if the signature is legit
+      *     [4] bytes32         (signature[64:128]) associated with the signer address and helps to validate if the signature is legit
+      * if the array is empty (length == 0), then the gas-price limit is verified instead of the signature
+      * 
+      * @return tokens issued in return
+    */
+    function completeXConversion2(
+        IERC20Token[] _path,
+        uint256 _minReturn,
+        uint256 _conversionId,
+        uint256[] memory _signature
+    )
+        public
+        returns (uint256)
+    {
+        // verify that the custom value (if valid) is equal to _conversionId
+        require(_signature.length == 0 || _signature[0] == _conversionId);
+
+        IBancorX bancorX = IBancorX(registry.addressOf(ContractIds.BANCOR_X));
+        IBancorNetwork bancorNetwork = IBancorNetwork(registry.addressOf(ContractIds.BANCOR_NETWORK));
+
+        // verify that the first token in the path is BNT
+        require(_path[0] == registry.addressOf(ContractIds.BNT_TOKEN));
+
+        // get conversion amount from BancorX contract
+        uint256 amount = bancorX.getXTransferAmount(_conversionId, msg.sender);
+
+        // send BNT from msg.sender to the BancorNetwork contract
+        token.destroy(msg.sender, amount);
+        token.issue(bancorNetwork, amount);
+
+        return bancorNetwork.convertForPrioritized4(_path, amount, _minReturn, msg.sender, _signature, address(0), 0);
+    }
+
+    /**
+      * @dev ensures transfer of tokens, taking into account that some ERC-20 implementations don't return
+      * true on success but revert on failure instead
+      * 
+      * @param _token     the token to transfer
+      * @param _to        the address to transfer the tokens to
+      * @param _amount    the amount to transfer
+    */
+    function ensureTransfer(IERC20Token _token, address _to, uint256 _amount) private {
+        IAddressList addressList = IAddressList(registry.addressOf(ContractIds.NON_STANDARD_TOKEN_REGISTRY));
+
+        if (addressList.listedAddresses(_token)) {
+            uint256 prevBalance = _token.balanceOf(_to);
+            // we have to cast the token contract in an interface which has no return value
+            INonStandardERC20(_token).transfer(_to, _amount);
+            uint256 postBalance = _token.balanceOf(_to);
+            assert(postBalance > prevBalance);
+        } else {
+            // if the token isn't whitelisted, we assert on transfer
+            assert(_token.transfer(_to, _amount));
+        }
+    }
+
+    /**
+      * @dev ensures transfer of tokens, taking into account that some ERC-20 implementations don't return
+      * true on success but revert on failure instead
+      * 
+      * @param _token     the token to transfer
+      * @param _from      the address to transfer the tokens from
+      * @param _to        the address to transfer the tokens to
+      * @param _amount    the amount to transfer
+    */
+    function ensureTransferFrom(IERC20Token _token, address _from, address _to, uint256 _amount) private {
+        IAddressList addressList = IAddressList(registry.addressOf(ContractIds.NON_STANDARD_TOKEN_REGISTRY));
+
+        if (addressList.listedAddresses(_token)) {
+            uint256 prevBalance = _token.balanceOf(_to);
+            // we have to cast the token contract in an interface which has no return value
+            INonStandardERC20(_token).transferFrom(_from, _to, _amount);
+            uint256 postBalance = _token.balanceOf(_to);
+            assert(postBalance > prevBalance);
+        } else {
+            // if the token is standard, we assert on transfer
+            assert(_token.transferFrom(_from, _to, _amount));
+        }
+    }
+
+    /**
+      * @dev buys the token with all reserve tokens using the same percentage
+      * for example, if the caller increases the supply by 10%,
+      * then it will cost an amount equal to 10% of each reserve token balance
+      * note that the function can be called only when conversions are enabled
+      * 
+      * @param _amount  amount to increase the supply by (in the smart token)
+    */
+    function fund(uint256 _amount)
+        public
+        conversionsAllowed
+        multipleReservesOnly
+    {
+        uint256 supply = token.totalSupply();
+        IBancorFormula formula = IBancorFormula(registry.addressOf(ContractIds.BANCOR_FORMULA));
+
+        // iterate through the reserve tokens and transfer a percentage equal to the ratio between _amount
+        // and the total supply in each reserve from the caller to the converter
+        IERC20Token reserveToken;
+        uint256 reserveBalance;
+        uint256 reserveAmount;
+        for (uint16 i = 0; i < reserveTokens.length; i++) {
+            reserveToken = reserveTokens[i];
+            reserveBalance = reserveToken.balanceOf(this);
+            reserveAmount = formula.calculateFundReturn(supply, reserveBalance, totalReserveRatio, _amount);
+
+            // update virtual balance if relevant
+            Reserve storage reserve = reserves[reserveToken];
+            if (reserve.isVirtualBalanceEnabled)
+                reserve.virtualBalance = reserve.virtualBalance.add(reserveAmount);
+
+            // transfer funds from the caller in the reserve token
+            ensureTransferFrom(reserveToken, msg.sender, this, reserveAmount);
+
+            // dispatch price data update for the smart token/reserve
+            emit PriceDataUpdate(reserveToken, supply + _amount, reserveBalance + reserveAmount, reserve.ratio);
+        }
+
+        // issue new funds to the caller in the smart token
+        token.issue(msg.sender, _amount);
+    }
+
+    /**
+      * @dev sells the token for all reserve tokens using the same percentage
+      * for example, if the holder sells 10% of the supply,
+      * then they will receive 10% of each reserve token balance in return
+      * note that the function can be called also when conversions are disabled
+      * 
+      * @param _amount  amount to liquidate (in the smart token)
+    */
+    function liquidate(uint256 _amount)
+        public
+        multipleReservesOnly
+    {
+        uint256 supply = token.totalSupply();
+        IBancorFormula formula = IBancorFormula(registry.addressOf(ContractIds.BANCOR_FORMULA));
+
+        // destroy _amount from the caller's balance in the smart token
+        token.destroy(msg.sender, _amount);
+
+        // iterate through the reserve tokens and send a percentage equal to the ratio between _amount
+        // and the total supply from each reserve balance to the caller
+        IERC20Token reserveToken;
+        uint256 reserveBalance;
+        uint256 reserveAmount;
+        for (uint16 i = 0; i < reserveTokens.length; i++) {
+            reserveToken = reserveTokens[i];
+            reserveBalance = reserveToken.balanceOf(this);
+            reserveAmount = formula.calculateLiquidateReturn(supply, reserveBalance, totalReserveRatio, _amount);
+
+            // update virtual balance if relevant
+            Reserve storage reserve = reserves[reserveToken];
+            if (reserve.isVirtualBalanceEnabled)
+                reserve.virtualBalance = reserve.virtualBalance.sub(reserveAmount);
+
+            // transfer funds to the caller in the reserve token
+            ensureTransfer(reserveToken, msg.sender, reserveAmount);
+
+            // dispatch price data update for the smart token/reserve
+            emit PriceDataUpdate(reserveToken, supply - _amount, reserveBalance - reserveAmount, reserve.ratio);
+        }
+    }
+
+    /**
+      * @dev helper, dispatches the Conversion event
+      * 
+      * @param _fromToken       ERC20 token to convert from
+      * @param _toToken         ERC20 token to convert to
+      * @param _amount          amount purchased/sold (in the source token)
+      * @param _returnAmount    amount returned (in the target token)
+    */
+    function dispatchConversionEvent(IERC20Token _fromToken, IERC20Token _toToken, uint256 _amount, uint256 _returnAmount, uint256 _feeAmount) private {
+        // fee amount is converted to 255 bits -
+        // negative amount means the fee is taken from the source token, positive amount means its taken from the target token
+        // currently the fee is always taken from the target token
+        // since we convert it to a signed number, we first ensure that it's capped at 255 bits to prevent overflow
+        assert(_feeAmount < 2 ** 255);
+        emit Conversion(_fromToken, _toToken, msg.sender, _amount, _returnAmount, int256(_feeAmount));
+    }
+
+    function getSignature(
+        uint256 _customVal,
+        uint256 _block,
+        uint8 _v,
+        bytes32 _r,
+        bytes32 _s
+    ) private pure returns (uint256[] memory) {
+        if (_v == 0x0 && _r == 0x0 && _s == 0x0)
+            return new uint256[](0);
+        uint256[] memory signature = new uint256[](5);
+        signature[0] = _customVal;
+        signature[1] = _block;
+        signature[2] = uint256(_v);
+        signature[3] = uint256(_r);
+        signature[4] = uint256(_s);
+        return signature;
+    }
+
+    /**
+      * @dev deprecated, backward compatibility
+    */
+    function change(IERC20Token _fromToken, IERC20Token _toToken, uint256 _amount, uint256 _minReturn) public returns (uint256) {
+        return convertInternal(_fromToken, _toToken, _amount, _minReturn);
+    }
+
+    /**
+      * @dev deprecated, backward compatibility
+    */
+    function convert(IERC20Token _fromToken, IERC20Token _toToken, uint256 _amount, uint256 _minReturn) public returns (uint256) {
+        return convert2(_fromToken, _toToken, _amount, _minReturn, address(0), 0);
+    }
+
+    /**
+      * @dev deprecated, backward compatibility
+    */
+    function quickConvert(IERC20Token[] _path, uint256 _amount, uint256 _minReturn) public payable returns (uint256) {
+        return quickConvert2(_path, _amount, _minReturn, address(0), 0);
+    }
+
+    /**
+      * @dev deprecated, backward compatibility
+    */
+    function quickConvertPrioritized(IERC20Token[] _path, uint256 _amount, uint256 _minReturn, uint256 _block, uint8 _v, bytes32 _r, bytes32 _s) public payable returns (uint256) {
+        return quickConvertPrioritized2(_path, _amount, _minReturn, getSignature(_amount, _block, _v, _r, _s), address(0), 0);
+    }
+
+    /**
+      * @dev deprecated, backward compatibility
+    */
+    function completeXConversion(IERC20Token[] _path, uint256 _minReturn, uint256 _conversionId, uint256 _block, uint8 _v, bytes32 _r, bytes32 _s) public returns (uint256) {
+        return completeXConversion2(_path, _minReturn, _conversionId, getSignature(_conversionId, _block, _v, _r, _s));
+    }
+
+    /**
+      * @dev deprecated, backward compatibility
+    */
+    function connectors(address _address) public view returns (uint256, uint32, bool, bool, bool) {
+        Reserve storage reserve = reserves[_address];
+        return(reserve.virtualBalance, reserve.ratio, reserve.isVirtualBalanceEnabled, reserve.isSaleEnabled, reserve.isSet);
+    }
+
+    /**
+      * @dev deprecated, backward compatibility
+    */
+    function connectorTokens(uint256 _index) public view returns (IERC20Token) {
+        return BancorConverter.reserveTokens[_index];
+    }
+
+    /**
+      * @dev deprecated, backward compatibility
+    */
+    function connectorTokenCount() public view returns (uint16) {
+        return reserveTokenCount();
+    }
+
+    /**
+      * @dev deprecated, backward compatibility
+    */
+    function addConnector(IERC20Token _token, uint32 _weight, bool /*_enableVirtualBalance*/) public {
+        addReserve(_token, _weight);
+    }
+
+    /**
+      * @dev deprecated, backward compatibility
+    */
+    function updateConnector(IERC20Token _connectorToken, uint32 /*_weight*/, bool /*_enableVirtualBalance*/, uint256 _virtualBalance) public {
+        updateReserveVirtualBalance(_connectorToken, _virtualBalance);
+    }
+
+    /**
+      * @dev deprecated, backward compatibility
+    */
+    function disableConnectorSale(IERC20Token _connectorToken, bool _disable) public {
+        disableReserveSale(_connectorToken, _disable);
+    }
+
+    /**
+      * @dev deprecated, backward compatibility
+    */
+    function getConnectorBalance(IERC20Token _connectorToken) public view returns (uint256) {
+        return getReserveBalance(_connectorToken);
+    }
+
+    /**
+      * @dev deprecated, backward compatibility
+    */
+    function getCrossConnectorReturn(IERC20Token _fromConnectorToken, IERC20Token _toConnectorToken, uint256 _amount) public view returns (uint256, uint256) {
+        return getCrossReserveReturn(_fromConnectorToken, _toConnectorToken, _amount);
+    }
+}